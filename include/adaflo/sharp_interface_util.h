// --------------------------------------------------------------------------
//
// Copyright (C) 2021 by the adaflo authors
//
// This file is part of the adaflo library.
//
// The adaflo library is free software; you can use it, redistribute it,
// and/or modify it under the terms of the GNU Lesser General Public License
// as published by the Free Software Foundation; either version 2.1 of the
// License, or (at your option) any later version.  The full text of the
// license can be found in the file LICENSE at the top level of the adaflo
// distribution.
//
// --------------------------------------------------------------------------

#ifndef __adaflo_block_sharp_inteface_util_h
#define __adaflo_block_sharp_inteface_util_h


#include <deal.II/base/mpi_remote_point_evaluation.h>

#include <deal.II/fe/fe_nothing.h>
#include <deal.II/fe/fe_point_evaluation.h>
#include <deal.II/fe/fe_q_iso_q1.h>
#include <deal.II/fe/fe_q_dg0.h>
#include <deal.II/fe/fe_q.h>
#include <deal.II/fe/mapping_fe_field.h>

#include <deal.II/grid/grid_tools_cache.h>

#include <deal.II/matrix_free/fe_evaluation.h>

#include <deal.II/numerics/vector_tools.h>
#include <deal.II/numerics/vector_tools_evaluate.h>

#include <boost/geometry.hpp>
#include <boost/geometry/geometries/point_xy.hpp>
#include <boost/geometry/geometries/polygon.hpp>

#include <adaflo/level_set_okz_advance_concentration.h>
#include <adaflo/level_set_okz_compute_curvature.h>
#include <adaflo/level_set_okz_compute_normal.h>
#include <adaflo/level_set_okz_preconditioner.h>
#include <adaflo/level_set_okz_reinitialization.h>
#include <adaflo/util.h>

#include <filesystem>

namespace dealii
{
  namespace VectorTools
  {
    template <int dim, int spacedim, typename VectorType>
    void
    update_position_vector(const double                          dt,
                           const DoFHandler<spacedim, spacedim> &background_dofhandler,
                           const Mapping<spacedim, spacedim> &   background_mapping,
                           const VectorType &                    velocity_vector,
                           const DoFHandler<dim, spacedim> &     euler_dofhandler,
                           const Mapping<dim, spacedim> &        euler_mapping,
                           VectorType &                          euler_coordinates_vector)
    {
      FEValues<dim, spacedim> fe_eval(
        euler_mapping,
        euler_dofhandler.get_fe(),
        Quadrature<dim>(
          euler_dofhandler.get_fe().base_element(0).get_unit_support_points()),
        update_quadrature_points);

      Vector<double>                       temp;
      std::vector<types::global_dof_index> temp_dof_indices;

      auto euler_coordinates_vector_temp = euler_coordinates_vector;

      velocity_vector.update_ghost_values();

      std::vector<Point<spacedim>> evaluation_points;

      for (const auto &cell : euler_dofhandler.active_cell_iterators())
        {
          fe_eval.reinit(cell);

          for (const auto q : fe_eval.quadrature_point_indices())
            evaluation_points.push_back(fe_eval.quadrature_point(q));
        }

      Utilities::MPI::RemotePointEvaluation<spacedim, spacedim> cache;

      const auto evaluation_values =
        VectorTools::evaluate_at_points<spacedim>(background_mapping,
                                                  background_dofhandler,
                                                  velocity_vector,
                                                  evaluation_points,
                                                  cache);

      unsigned int counter = 0;

      for (const auto &cell : euler_dofhandler.active_cell_iterators())
        {
          fe_eval.reinit(cell);

          temp.reinit(fe_eval.dofs_per_cell);
          temp_dof_indices.resize(fe_eval.dofs_per_cell);

          cell->get_dof_indices(temp_dof_indices);
          cell->get_dof_values(euler_coordinates_vector, temp);

          for (const auto q : fe_eval.quadrature_point_indices())
            {
              const auto velocity = evaluation_values[counter++];

              for (unsigned int comp = 0; comp < spacedim; ++comp)
                {
                  const auto i =
                    euler_dofhandler.get_fe().component_to_system_index(comp, q);
                  temp[i] = fe_eval.quadrature_point(q)[comp] + dt * velocity[comp];
                }
            }

          cell->set_dof_values(temp, euler_coordinates_vector_temp);
        }

      euler_coordinates_vector = euler_coordinates_vector_temp;
    }
  } // namespace VectorTools

  namespace GridTools
  {
    template <int dim, int spacedim>
    void
    construct_polygon(
      const Mapping<dim, spacedim> &   mapping,
      const DoFHandler<dim, spacedim> &dof_handler,
      boost::geometry::model::polygon<boost::geometry::model::d2::point_xy<double>> &poly)
    {
      typedef boost::geometry::model::d2::point_xy<double> point_type;
      typedef boost::geometry::model::polygon<
        boost::geometry::model::d2::point_xy<double>>
        polygon_type;

      std::vector<boost::geometry::model::d2::point_xy<double>> points;
      {
        FEValues<dim, spacedim> fe_eval(mapping,
                                        dof_handler.get_fe(),
                                        QGauss<dim>(dof_handler.get_fe().degree + 1),
                                        update_quadrature_points);

        for (const auto &cell : dof_handler.active_cell_iterators())
          {
            fe_eval.reinit(cell);

            for (const auto q : fe_eval.quadrature_point_indices())
              {
                const auto point = fe_eval.quadrature_point(q);
                points.emplace_back(point[0], point[1]);
              }
          }
      }

      points.push_back(points.front());

      boost::geometry::assign_points(poly, points);
    }

    template <int dim>
    double
    within(
      const boost::geometry::model::polygon<boost::geometry::model::d2::point_xy<double>>
        &               polygon,
      const Point<dim> &point)
    {
      boost::geometry::model::d2::point_xy<double> p(point[0], point[1]);
      // true if geometry1 is completely contained within geometry2, else false 
      return boost::geometry::within(p, polygon);
    }

    template <int dim>
    VectorizedArray<double>
    within(
      const boost::geometry::model::polygon<boost::geometry::model::d2::point_xy<double>>
        &                                        polygon,
      const Point<dim, VectorizedArray<double>> &points)
    {
      VectorizedArray<double> result;

      for (unsigned int v = 0; v < VectorizedArray<double>::size(); ++v)
        {
          boost::geometry::model::d2::point_xy<double> p(points[0][v], points[1][v]);
          result[v] = boost::geometry::within(p, polygon);
        }

      return result;
    }

    template <int dim, int spacedim, typename VectorType>
    void
    within(const MappingFEField<dim, spacedim> &mapping,
           const DoFHandler<dim, spacedim> &    dof_handler,
           const Mapping<spacedim> &            background_mapping,
           const DoFHandler<spacedim> &         background_dof_handler,
           VectorType &                         force_vector_sharp_interface)
    {
      typedef boost::geometry::model::d2::point_xy<double> point_type;
      typedef boost::geometry::model::polygon<
        boost::geometry::model::d2::point_xy<double>>
        polygon_type;

      polygon_type poly;

      construct_polygon(mapping, dof_handler, poly);

      {
        FEValues<spacedim> fe_eval(
          background_mapping,
          background_dof_handler.get_fe(),
          background_dof_handler.get_fe().get_unit_support_points(),
          update_quadrature_points);

        for (const auto &cell : background_dof_handler.active_cell_iterators())
          {
            fe_eval.reinit(cell);

            Vector<double> vec(fe_eval.n_quadrature_points);

            for (const auto q : fe_eval.quadrature_point_indices())
              {
                vec[q] = static_cast<double>(within(poly, fe_eval.quadrature_point(q)));
              }

            cell->set_dof_values(vec, force_vector_sharp_interface);
          }
      }
    }
  } // namespace GridTools

  namespace GridGenerator
  {
    template <int dim>
    class MarchingCubeAlgorithm
    {
    public:
      MarchingCubeAlgorithm(const Mapping<dim, dim> &      mapping,
                            const FiniteElement<dim, dim> &fe,
                            const unsigned int             n_subdivisions)
        : n_subdivisions(n_subdivisions)
        , fe_values(mapping,
                    fe,
                    create_qudrature_rule(n_subdivisions),
                    update_values | update_quadrature_points)
        , ls_values(fe_values.n_quadrature_points)
      {
        AssertDimension(dim, 2);
      }

      template <typename CellType, typename VectorType>
      void
      process_cell(const CellType &                  cell,
                   const VectorType &                ls_vector,
                   std::vector<Point<dim>> &         vertices,
                   std::vector<::CellData<dim - 1>> &cells)
      {
        fe_values.reinit(cell);
        fe_values.get_function_values(ls_vector, ls_values);

        for (unsigned int j = 0; j < n_subdivisions; ++j)
          for (unsigned int i = 0; i < n_subdivisions; ++i)
            {
              // Question: ??
              std::vector<unsigned int> mask{(n_subdivisions + 1) * (j + 0) + (i + 0),
                                             (n_subdivisions + 1) * (j + 0) + (i + 1),
                                             (n_subdivisions + 1) * (j + 1) + (i + 1),
                                             (n_subdivisions + 1) * (j + 1) + (i + 0),
                                             (n_subdivisions + 1) * (n_subdivisions + 1) +
                                               (n_subdivisions * j + i)};

              process_sub_cell(
                ls_values, fe_values.get_quadrature_points(), mask, vertices, cells);
            }
      }

    private:
      static Quadrature<dim>
      create_qudrature_rule(const unsigned int n_subdivisions)
      {
<<<<<<< HEAD
         /** Example: n_subdivisions = 2
         *
         *  x,y in [0,1]x[0,1]
         *
         *      ^
         *    y |
         *
         *     (6)   (7)    (8)
         *      +_____+_____+
         *      | (11) (12) |
         *      |  * (4) *  |
         *   (3)+     +     +(5)
         *      | (9)  (10) |
         *      |  *     *  |
         *      +_____+_____+ --> x
         *      (0)   (1)  (2)
         */
=======
>>>>>>> 745d22c5
        std::vector<Point<dim>> quadrature_points;

        for (unsigned int j = 0; j <= n_subdivisions; ++j)
          for (unsigned int i = 0; i <= n_subdivisions; ++i)
            quadrature_points.emplace_back(1.0 / n_subdivisions * i,
                                           1.0 / n_subdivisions * j);

        for (unsigned int j = 0; j < n_subdivisions; ++j)
          for (unsigned int i = 0; i < n_subdivisions; ++i)
            quadrature_points.emplace_back(1.0 / n_subdivisions * (i + 0.5),
                                           1.0 / n_subdivisions * (j + 0.5));

        return {quadrature_points};
      }

      static void
      process_sub_cell(const std::vector<double> &       ls_values,
                       const std::vector<Point<dim>> &   points,
                       const std::vector<unsigned int>   mask,
                       std::vector<Point<dim>> &         vertices,
                       std::vector<::CellData<dim - 1>> &cells)
      {
<<<<<<< HEAD
        // cases 0-15 
=======
        // cases 0-15 (see wikipedia)
>>>>>>> 745d22c5
        unsigned int c = 0;

        for (unsigned int i = 0, scale = 1; i < 4; ++i, scale *= 2)
          c += (ls_values[mask[i]] > 0) * scale;

        if (c == 0 || c == 15)
          return; // nothing to do

        const auto process_points = [&](const auto &lines) {
          const double w0 = std::abs(ls_values[mask[lines[0]]]);
          const double w1 = std::abs(ls_values[mask[lines[1]]]);

          return points[mask[lines[0]]] * (w1 / (w0 + w1)) +
                 points[mask[lines[1]]] * (w0 / (w0 + w1));
        };
<<<<<<< HEAD
        
=======
        // Question: What exactly is handed over? point
>>>>>>> 745d22c5
        const auto process_lines = [&](const auto &lines) {
          std::array<std::array<unsigned int, 2>, 4> table{
            {{{0, 3}}, {{1, 2}}, {{0, 1}}, {{3, 2}}}};

          const auto p0 = process_points(table[lines[0]]);
          const auto p1 = process_points(table[lines[1]]);

          cells.resize(cells.size() + 1);
          cells.back().vertices[0] = vertices.size();
          cells.back().vertices[1] = vertices.size() + 1;

          vertices.emplace_back(p0);
          vertices.emplace_back(p1);
        };

<<<<<<< HEAD
         // Check if the isoline for level set values larger than zero is the element's
        // diagonal and level set values on both sides from the diagonal are smaller than
        // zero. In this case, the level set would be a "hat"-function which does not make
        // sense.
=======
>>>>>>> 745d22c5
        if (c == 5 || c == 10)
          {
            // cases with two contour lines in cell
            Assert(false, ExcNotImplemented());
            return;
          }

        static const unsigned int X = -1;
<<<<<<< HEAD
        // numbers are edges of square 
=======
        // What do numbers mean? -> edge of square 
>>>>>>> 745d22c5
        /*   ___3___
            |       |
            0       1
            |___2___|
        */
        std::array<std::array<unsigned int, 2>, 16> table{{
          {{X, X}},
          {{0, 2}},
          {{1, 2}},
          {{0, 1}}, //  0- 3
          {{1, 3}},
          {{X, X}},
          {{2, 3}},
          {{0, 3}}, //  4- 7
          {{0, 3}},
          {{2, 3}},
          {{X, X}},
          {{1, 3}}, //  8-11
          {{0, 1}},
          {{2, 1}},
          {{0, 2}},
          {{X, X}} // 12-15
        }};

        process_lines(table[c]);
      }

      const unsigned int  n_subdivisions;
      FEValues<dim>       fe_values;
      std::vector<double> ls_values;
    };
  } // namespace GridGenerator

} // namespace dealii



template <int spacedim>
std::tuple<std::vector<std::pair<int, int>>,
           std::vector<unsigned int>,
           std::vector<Tensor<1, spacedim, double>>,
           std::vector<Point<spacedim>>>
collect_integration_points(
  const Triangulation<spacedim, spacedim> &       tria,
  const Mapping<spacedim, spacedim> &             mapping,
  const std::vector<Point<spacedim>> &            integration_points,
  const std::vector<Tensor<1, spacedim, double>> &integration_values)
{
  std::vector<std::pair<Point<spacedim>, Tensor<1, spacedim, double>>>
    locally_owned_surface_points;

  for (unsigned int i = 0; i < integration_points.size(); ++i)
    locally_owned_surface_points.emplace_back(integration_points[i],
                                              integration_values[i]);

  std::vector<
    std::tuple<Point<spacedim>, Tensor<1, spacedim, double>, std::pair<int, int>>>
    info;

  const std::vector<bool>                    marked_vertices;
  const GridTools::Cache<spacedim, spacedim> cache(tria, mapping);
  const double                               tolerance = 1e-10;
  auto                                       cell_hint = tria.begin_active();

  for (const auto &point_and_weight : locally_owned_surface_points)
    {
      try
        {
          // step 1: find cell in which specific integration point lies
          const auto first_cell = GridTools::find_active_cell_around_point(
            cache, point_and_weight.first, cell_hint, marked_vertices, tolerance);

          //Q: Why?Not used again
          cell_hint = first_cell.first;

          // step 2: find all neighbor cells around first_cell
          const auto active_cells_around_point =
            GridTools::find_all_active_cells_around_point(
              mapping, tria, point_and_weight.first, tolerance, first_cell);

<<<<<<< HEAD
          // step 3: put all information together
=======
          // step 3: put all information together??
>>>>>>> 745d22c5
          for (const auto &cell_and_reference_coordinate : active_cells_around_point)
            info.emplace_back(
              cell_and_reference_coordinate.second,
              point_and_weight.second,
              std::pair<int, int>(cell_and_reference_coordinate.first->level(),
                                  cell_and_reference_coordinate.first->index()));
        }
      catch (...)
        {}
    }

  // Question: How does compression works? sort/get/..?
  // step 4: compress data structures
  std::sort(info.begin(), info.end(), [](const auto &a, const auto &b) {
    return std::get<2>(a) < std::get<2>(b);
  });

  std::vector<std::pair<int, int>>         cells;
  std::vector<unsigned int>                ptrs;
  std::vector<Tensor<1, spacedim, double>> weights;
  std::vector<Point<spacedim>>             points;

  std::pair<int, int> dummy{-1, -1};

  for (const auto &i : info)
    {
      if (dummy != std::get<2>(i))
        {
          dummy = std::get<2>(i);
          cells.push_back(std::get<2>(i));
          ptrs.push_back(weights.size());
        }
      weights.push_back(std::get<1>(i));
      points.push_back(std::get<0>(i));
    }
  ptrs.push_back(weights.size());

  return {cells, ptrs, weights, points};
}



/**
 * Compute force vector for sharp-interface method (front tracking).
<<<<<<< HEAD
=======
 * front tracking:
>>>>>>> 745d22c5
 *   - no level-set. 
 *   - two meshs: Interface at codim-1 mesh, NSE at background mesh
 *   - normal and curvature from geometric configuration of surface mesh
 */
template <int dim, int spacedim, typename VectorType>
void
compute_force_vector_sharp_interface(
  const Mapping<dim, spacedim> &   surface_mapping,
  const DoFHandler<dim, spacedim> &surface_dofhandler,
  const DoFHandler<dim, spacedim> &surface_dofhandler_dim,
  const Quadrature<dim> &          surface_quadrature,
  const Mapping<spacedim> &        mapping,
  const DoFHandler<spacedim> &     dof_handler,
  const double                     surface_tension,
  const VectorType &               normal_vector,
  const VectorType &               curvature_vector,
  VectorType &                     force_vector)
{
  std::vector<Point<spacedim>>             integration_points;
  std::vector<Tensor<1, spacedim, double>> integration_values;

  {
    FEValues<dim, spacedim> fe_eval(surface_mapping,
                                    surface_dofhandler.get_fe(),
                                    surface_quadrature,
                                    update_values | update_quadrature_points |
                                      update_JxW_values);
    FEValues<dim, spacedim> fe_eval_dim(surface_mapping,
                                        surface_dofhandler_dim.get_fe(),
                                        surface_quadrature,
                                        update_values);

    const auto &tria_surface = surface_dofhandler.get_triangulation();

    for (const auto &cell : tria_surface.active_cell_iterators())
      {
        TriaIterator<DoFCellAccessor<dim, spacedim, false>> dof_cell(&tria_surface,
                                                                     cell->level(),
                                                                     cell->index(),
                                                                     &surface_dofhandler);
        TriaIterator<DoFCellAccessor<dim, spacedim, false>> dof_cell_dim(
          &tria_surface, cell->level(), cell->index(), &surface_dofhandler_dim);

        fe_eval.reinit(dof_cell);
        fe_eval_dim.reinit(dof_cell_dim);

        std::vector<double>         curvature_values(fe_eval.dofs_per_cell);
        std::vector<Vector<double>> normal_values(fe_eval.dofs_per_cell,
                                                  Vector<double>(spacedim));

        fe_eval.get_function_values(curvature_vector, curvature_values);
        fe_eval_dim.get_function_values(normal_vector, normal_values);

        for (const auto q : fe_eval_dim.quadrature_point_indices())
          {
            Tensor<1, spacedim, double> result;
            for (unsigned int i = 0; i < spacedim; ++i)
              result[i] = -curvature_values[q] * normal_values[q][i] * fe_eval.JxW(q) *
                          surface_tension;
              // f = kappa * n * JxW * sigma
            integration_points.push_back(fe_eval.quadrature_point(q));
            integration_values.push_back(result);
          }
      }
  }

  const auto [cells, ptrs, weights, points] = collect_integration_points(
    dof_handler.get_triangulation(), mapping, integration_points, integration_values);

  AffineConstraints<double> constraints; // TODO: use the right ones

  FEPointEvaluation<spacedim, spacedim> phi_normal_force(mapping, dof_handler.get_fe());

  std::vector<double>                  buffer;
  std::vector<types::global_dof_index> local_dof_indices;

  for (unsigned int i = 0; i < cells.size(); ++i)
    {
      typename DoFHandler<spacedim>::active_cell_iterator cell(
        &dof_handler.get_triangulation(), cells[i].first, cells[i].second, &dof_handler);

      const unsigned int n_dofs_per_cell = cell->get_fe().n_dofs_per_cell();

      local_dof_indices.resize(n_dofs_per_cell);
      buffer.resize(n_dofs_per_cell);

      cell->get_dof_indices(local_dof_indices);

      // Question: number of integration points?
      const unsigned int n_points = ptrs[i + 1] - ptrs[i];

      // Question: + ptrs[i]???
      const ArrayView<const Point<spacedim>> unit_points(points.data() + ptrs[i],
                                                         n_points);
      const ArrayView<const Tensor<1, spacedim, double>> JxW(weights.data() + ptrs[i],
                                                             n_points);

      for (unsigned int q = 0; q < n_points; ++q)
        phi_normal_force.submit_value(JxW[q], q);

      // integrate values with test function and store in buffer
      phi_normal_force.integrate(cell, unit_points, buffer, EvaluationFlags::values);
      //local buffer into global force vector
      constraints.distribute_local_to_global(buffer, local_dof_indices, force_vector);
    }
}


// routine to compute normal from actual interface at surface mesh
// for front-tracking method
template <int dim, int spacedim, typename VectorType>
void
compute_normal(const Mapping<dim, spacedim> &   mapping,
               const DoFHandler<dim, spacedim> &dof_handler_dim,
               VectorType &                     normal_vector)
{
  FEValues<dim, spacedim> fe_eval_dim(mapping,
                                      dof_handler_dim.get_fe(),
                                      dof_handler_dim.get_fe().get_unit_support_points(),
                                      update_normal_vectors | update_gradients);

  Vector<double> normal_temp;

  for (const auto &cell : dof_handler_dim.active_cell_iterators())
    {
      fe_eval_dim.reinit(cell);

      normal_temp.reinit(fe_eval_dim.dofs_per_cell);
      normal_temp = 0.0;

      for (const auto q : fe_eval_dim.quadrature_point_indices())
        {
          const auto normal = fe_eval_dim.normal_vector(q);

          const unsigned int comp =
            dof_handler_dim.get_fe().system_to_component_index(q).first;

          normal_temp[q] = normal[comp];
        }

      cell->set_dof_values(normal_temp, normal_vector);
    }
}


// routine to compute curvature from actual interface at surface mesh
// for front-tracking method
template <int dim, int spacedim, typename VectorType>
void
compute_curvature(const Mapping<dim, spacedim> &   mapping,
                  const DoFHandler<dim, spacedim> &dof_handler_dim,
                  const DoFHandler<dim, spacedim> &dof_handler,
                  const Quadrature<dim>            quadrature,
                  const VectorType &               normal_vector,
                  VectorType &                     curvature_vector)
{
  FEValues<dim, spacedim> fe_eval(mapping,
                                  dof_handler.get_fe(),
                                  quadrature,
                                  update_gradients);
  FEValues<dim, spacedim> fe_eval_dim(mapping,
                                      dof_handler_dim.get_fe(),
                                      quadrature,
                                      update_gradients);

  Vector<double> curvature_temp;

  for (const auto &cell : dof_handler.active_cell_iterators())
    {
      //Question: cell->level()?
      TriaIterator<DoFCellAccessor<dim, spacedim, false>> dof_cell_dim(
        &dof_handler_dim.get_triangulation(),
        cell->level(),
        cell->index(),
        &dof_handler_dim);

      fe_eval.reinit(cell);
      fe_eval_dim.reinit(dof_cell_dim);

      curvature_temp.reinit(quadrature.size());

      std::vector<std::vector<Tensor<1, spacedim, double>>> normal_gradients(
        quadrature.size(), std::vector<Tensor<1, spacedim, double>>(spacedim));

      fe_eval_dim.get_function_gradients(normal_vector, normal_gradients);

      for (const auto q : fe_eval_dim.quadrature_point_indices())
        {
          double curvature = 0.0;

          //Question: why 2D gradient??  
          for (unsigned c = 0; c < spacedim; ++c)
            curvature += normal_gradients[q][c][c];

          curvature_temp[q] = curvature;
        }

      cell->set_dof_values(curvature_temp, curvature_vector);
    }
}


<<<<<<< HEAD

// used for mixed level set method
=======
// 
//used for mixed level set method
>>>>>>> 745d22c5
template <int dim, int spacedim>
std::tuple<std::vector<std::pair<int, int>>,
           std::vector<unsigned int>,
           std::vector<double>,
           std::vector<Point<spacedim>>>
collect_evaluation_points(const Triangulation<dim, spacedim> &     surface_mesh,
                          const Mapping<dim, spacedim> &           surface_mapping,
                          const FiniteElement<dim, spacedim> &     surface_fe,
                          const Quadrature<dim> &                  surface_quad,
                          const Triangulation<spacedim, spacedim> &tria,
                          const Mapping<spacedim, spacedim> &      mapping)
{
  // step 1: determine quadrature points in real coordinate system and quadrature weight
  std::vector<std::pair<Point<spacedim>, double>> locally_owned_surface_points;

  FEValues<dim, spacedim> fe_eval(surface_mapping,
                                  surface_fe,
                                  surface_quad,
                                  update_quadrature_points | update_JxW_values);

  for (const auto &cell : surface_mesh.active_cell_iterators())
    {
      if (cell->is_locally_owned() == false)
        continue;

      fe_eval.reinit(cell);

      for (const auto q : fe_eval.quadrature_point_indices())
        locally_owned_surface_points.emplace_back(fe_eval.quadrature_point(q),
                                                  fe_eval.JxW(q));
    }

  // step 2 communicate (TODO)

  // step 3: convert quadrature points to a pair of cells and reference cell quadrature
  // point
  std::vector<std::tuple<Point<spacedim>, double, std::pair<int, int>>> info;

  const std::vector<bool>                    marked_vertices;
  const GridTools::Cache<spacedim, spacedim> cache(tria, mapping);
  const double                               tolerance = 1e-10;
  auto                                       cell_hint = tria.begin_active();

  for (const auto &point_and_weight : locally_owned_surface_points)
    {
      const auto cell_and_reference_coordinate = GridTools::find_active_cell_around_point(
        cache, point_and_weight.first, cell_hint, marked_vertices, tolerance);

      cell_hint = cell_and_reference_coordinate.first;

      info.emplace_back(
        cell_and_reference_coordinate.second,
        point_and_weight.second,
        std::pair<int, int>(cell_and_reference_coordinate.first->level(),
                            cell_and_reference_coordinate.first->index()));
    }

  // step 4: compress data structures
  std::sort(info.begin(), info.end(), [](const auto &a, const auto &b) {
    return std::get<2>(a) < std::get<2>(b);
  });

  std::vector<std::pair<int, int>> cells;
  std::vector<unsigned int>        ptrs;
  std::vector<double>              weights;
  std::vector<Point<spacedim>>     points;

  std::pair<int, int> dummy{-1, -1};

  for (const auto &i : info)
    {
      if (dummy != std::get<2>(i))
        {
          dummy = std::get<2>(i);
          cells.push_back(std::get<2>(i));
          ptrs.push_back(weights.size());
        }
      weights.push_back(std::get<1>(i));
      points.push_back(std::get<0>(i));
    }
  ptrs.push_back(weights.size());

  return {cells, ptrs, weights, points};
}





/**
 * Compute force vector for sharp-interface method (mixed level set).
<<<<<<< HEAD
  *   - background mesh at which NS and level set is solved
 *    - normal and curvature from level set are used for interface
 *    - surface mesh is for codim1 Interface, to determine quadrature point, moved with velocity from NSE
=======
 * mixed level set
 * - background mesh at which NS and level set is solved
 * - normal and curvature from level set are used for interface
 * - surface mesh is for codim1 Interface, to determine quadrature point, moved with velocity from NSE
>>>>>>> 745d22c5
 */
template <int dim, int spacedim, typename VectorType, typename BlockVectorType>
void
compute_force_vector_sharp_interface(const Triangulation<dim, spacedim> &surface_mesh,
                                     const Mapping<dim, spacedim> &      surface_mapping,
                                     const Quadrature<dim> &     surface_quadrature,
                                     const Mapping<spacedim> &   mapping,
                                     const DoFHandler<spacedim> &dof_handler,
                                     const DoFHandler<spacedim> &dof_handler_dim,
                                     const double                surface_tension,
                                     const BlockVectorType &     normal_solution,
                                     const VectorType &          curvature_solution,
                                     VectorType &                force_vector)
{
  using T = double; // type of data to be communicated (only |J|xW)

  std::vector<Point<spacedim>> integration_points;
  {
    FE_Nothing<dim, spacedim> dummy;

    FEValues<dim, spacedim> fe_eval(surface_mapping,
                                    dummy,
                                    surface_quadrature,
                                    update_quadrature_points);

    for (const auto &cell : surface_mesh.active_cell_iterators())
      {
        if (cell->is_locally_owned() == false)
          continue;

        fe_eval.reinit(cell);

        for (const auto q : fe_eval.quadrature_point_indices())
          integration_points.push_back(fe_eval.quadrature_point(q));
      }
  }

  Utilities::MPI::RemotePointEvaluation<spacedim, spacedim> eval;
  eval.reinit(integration_points, dof_handler.get_triangulation(), mapping);

  std::vector<T> integration_values;
  {
    FE_Nothing<dim, spacedim> dummy;

    FEValues<dim, spacedim> fe_eval(surface_mapping,
                                    dummy,
                                    surface_quadrature,
                                    update_JxW_values);

    for (const auto &cell : surface_mesh.active_cell_iterators())
      {
        if (cell->is_locally_owned() == false)
          continue;

        fe_eval.reinit(cell);

        for (const auto q : fe_eval.quadrature_point_indices())
          integration_values.push_back(fe_eval.JxW(q));
      }
  }

  const auto integration_function = [&](const auto &values, const auto &cell_data) {
    AffineConstraints<double> constraints; // TODO: use the right ones

    FEPointEvaluation<1, spacedim> phi_curvature(mapping, dof_handler.get_fe());

    FESystem<spacedim>                    fe_dim(dof_handler.get_fe(), spacedim);
    FEPointEvaluation<spacedim, spacedim> phi_normal(mapping, fe_dim);
    FEPointEvaluation<spacedim, spacedim> phi_force(mapping, dof_handler_dim.get_fe());

    std::vector<double>                  buffer;
    std::vector<double>                  buffer_dim;
    std::vector<types::global_dof_index> local_dof_indices;

    for (unsigned int i = 0; i < cell_data.cells.size(); ++i)
      {
        typename DoFHandler<spacedim>::active_cell_iterator cell = {
          &eval.get_triangulation(),
          cell_data.cells[i].first,
          cell_data.cells[i].second,
          &dof_handler};

        typename DoFHandler<spacedim>::active_cell_iterator cell_dim = {
          &eval.get_triangulation(),
          cell_data.cells[i].first,
          cell_data.cells[i].second,
          &dof_handler_dim};

        const ArrayView<const Point<spacedim>> unit_points(
          cell_data.reference_point_values.data() + cell_data.reference_point_ptrs[i],
          cell_data.reference_point_ptrs[i + 1] - cell_data.reference_point_ptrs[i]);

        const ArrayView<const T> JxW(values.data() + cell_data.reference_point_ptrs[i],
                                     cell_data.reference_point_ptrs[i + 1] -
                                       cell_data.reference_point_ptrs[i]);

        // gather_evaluate curvature
        {
          local_dof_indices.resize(cell->get_fe().n_dofs_per_cell());
          buffer.resize(cell->get_fe().n_dofs_per_cell());

          cell->get_dof_indices(local_dof_indices);

          constraints.get_dof_values(curvature_solution,
                                     local_dof_indices.begin(),
                                     buffer.begin(),
                                     buffer.end());

          phi_curvature.evaluate(cell,
                                 unit_points,
                                 make_array_view(buffer),
                                 EvaluationFlags::values);
        }

        // gather_evaluate normal
        {
          buffer_dim.resize(fe_dim.n_dofs_per_cell());
          for (int i = 0; i < spacedim; ++i)
            {
              constraints.get_dof_values(normal_solution.block(i),
                                         local_dof_indices.begin(),
                                         buffer.begin(),
                                         buffer.end());
              for (unsigned int c = 0; c < cell->get_fe().n_dofs_per_cell(); ++c)
                buffer_dim[fe_dim.component_to_system_index(i, c)] = buffer[c];
            }

          phi_normal.evaluate(cell,
                              unit_points,
                              make_array_view(buffer_dim),
                              EvaluationFlags::values);
        }

        // perform operation at quadrature points
        for (unsigned int q = 0; q < unit_points.size(); ++q)
          {
            Assert(phi_normal.get_value(q).norm() > 0, ExcNotImplemented());
            const auto normal = phi_normal.get_value(q) / phi_normal.get_value(q).norm();
            phi_force.submit_value(surface_tension * surface_tension * normal *
                                     phi_curvature.get_value(q) * JxW[q],
                                   q);
          }

        // integrate_scatter force
        {
          buffer_dim.resize(dof_handler_dim.get_fe().n_dofs_per_cell());
          local_dof_indices.resize(dof_handler_dim.get_fe().n_dofs_per_cell());

          phi_force.integrate(cell, unit_points, buffer_dim, EvaluationFlags::values);

          cell_dim->get_dof_indices(local_dof_indices);

          constraints.distribute_local_to_global(buffer_dim,
                                                 local_dof_indices,
                                                 force_vector);
        }
      }
  };

  std::vector<T> buffer;

  normal_solution.update_ghost_values();
  curvature_solution.update_ghost_values();

  eval.template process_and_evaluate<T>(integration_values, buffer, integration_function);

  normal_solution.zero_out_ghost_values();
  curvature_solution.zero_out_ghost_values();
  force_vector.compress(VectorOperation::add);
}


/**
 * Compute force vector for sharp-interface method (marching-cube algorithm).
 * sharp level set
<<<<<<< HEAD
 *    - only one mesh for NS and level set
 *    - interface is calculated with normal and curvature from level set
 *    - Marching square/cube algorithm is used to generate interface contour in cells which are cut by interface
=======
 * - only one mesh for NS and level set
 * - interface is calculated with normal and curvature from level set
 * - Marching square/cube algorithm is used to generate interface contour in cells which are cut by interface
>>>>>>> 745d22c5
 */
template <int dim, typename VectorType, typename BlockVectorType>
void
compute_force_vector_sharp_interface(const Quadrature<dim - 1> &surface_quad,
                                     const Mapping<dim> &       mapping,
                                     const DoFHandler<dim> &    dof_handler,
                                     const DoFHandler<dim> &    dof_handler_dim,
                                     const double               surface_tension,
                                     const BlockVectorType &    normal_vector_field,
                                     const VectorType &         curvature_solution,
                                     const VectorType &         ls_vector,
                                     VectorType &               force_vector)
                                     
                                     
{
  const unsigned int                        n_subdivisions = 3;
  GridGenerator::MarchingCubeAlgorithm<dim> mc(mapping,
                                               dof_handler.get_fe(),
                                               n_subdivisions);

  AffineConstraints<double> constraints; // TODO: use the right ones

  FEPointEvaluation<1, dim> phi_curvature(mapping, dof_handler.get_fe());

  FESystem<dim>               fe_dim(dof_handler.get_fe(), dim);
  FEPointEvaluation<dim, dim> phi_normal(mapping, fe_dim);
  FEPointEvaluation<dim, dim> phi_force(mapping, dof_handler_dim.get_fe());
 
  std::vector<double>                  buffer;
  std::vector<double>                  buffer_1;
  std::vector<double>                  buffer_2;
  std::vector<double>                  buffer_dim;
  std::vector<types::global_dof_index> local_dof_indices;

  normal_vector_field.update_ghost_values();
  curvature_solution.update_ghost_values();
  ls_vector.update_ghost_values();

  // loop over all cells
  for (const auto &cell : dof_handler.active_cell_iterators())
    {
      if (cell->is_locally_owned() == false)
        continue;

      // determine if cell is cut by the interface and if yes, determine the quadrature
      // point location and weight
      const auto [points, weights] =
        [&]() -> std::tuple<std::vector<Point<dim>>, std::vector<double>> {
        // determine points and cells of aux surface triangulation
        std::vector<Point<dim>>          surface_vertices;
        std::vector<::CellData<dim - 1>> surface_cells;

        // run square/cube marching algorithm
        mc.process_cell(cell, ls_vector, surface_vertices, surface_cells);

        if (surface_vertices.size() == 0)
          return {}; // cell is not cut by interface -> no quadrature points have the be
                     // determined

        std::vector<Point<dim>> points;
        std::vector<double>     weights;

        // create aux triangulation of subcells
        Triangulation<dim - 1, dim> surface_triangulation;
        surface_triangulation.create_triangulation(surface_vertices, surface_cells, {});

        FE_Nothing<dim - 1, dim> fe;
        FEValues<dim - 1, dim>   fe_eval(fe,
                                       surface_quad,
                                       update_quadrature_points | update_JxW_values);

        // loop over all cells ...
        for (const auto &sub_cell : surface_triangulation.active_cell_iterators())
          {
            fe_eval.reinit(sub_cell);

            // ... and collect quadrature points and weights
            for (const auto q : fe_eval.quadrature_point_indices())
              {
                points.emplace_back(
                  mapping.transform_real_to_unit_cell(cell, fe_eval.quadrature_point(q)));
                weights.emplace_back(fe_eval.JxW(q));
              }
          }
        return {points, weights};
      }();

      if (points.size() == 0)
        continue; // cell is not cut but the interface -> nothing to do

      // proceed as usual

      typename DoFHandler<dim>::active_cell_iterator cell_dim = {
        &dof_handler.get_triangulation(), cell->level(), cell->index(), &dof_handler_dim};

      local_dof_indices.resize(cell->get_fe().n_dofs_per_cell());
      buffer.resize(cell->get_fe().n_dofs_per_cell());
      //TODO: resize how big?
      buffer_1.resize(navier_stokes_getfep.n_dofs_per_cell());
      buffer_2.resize(cell->get_fe().n_dofs_per_cell());
      buffer_dim.resize(cell->get_fe().n_dofs_per_cell() * dim);

      cell->get_dof_indices(local_dof_indices);

      const unsigned int n_points = points.size();

      const ArrayView<const Point<dim>> unit_points(points.data(), n_points);
      const ArrayView<const double>     JxW(weights.data(), n_points);

      // gather curvature
      constraints.get_dof_values(curvature_solution,
                                 local_dof_indices.begin(),
                                 buffer.begin(),
                                 buffer.end());

      // evaluate curvature
      phi_curvature.evaluate(cell,
                             unit_points,
                             make_array_view(buffer),
                             EvaluationFlags::values);

      // gather normal
      for (int i = 0; i < dim; ++i)
        {
          constraints.get_dof_values(normal_vector_field.block(i),
                                     local_dof_indices.begin(),
                                     buffer.begin(),
                                     buffer.end());
          for (unsigned int c = 0; c < cell->get_fe().n_dofs_per_cell(); ++c)
            buffer_dim[fe_dim.component_to_system_index(i, c)] = buffer[c];
        }

      // evaluate normal
      phi_normal.evaluate(cell, unit_points, buffer_dim, EvaluationFlags::values);
      
      // quadrature loop
      for (unsigned int q = 0; q < n_points; ++q)
        {
          Assert(phi_normal.get_value(q).norm() > 0, ExcNotImplemented());
          const auto normal = phi_normal.get_value(q) / phi_normal.get_value(q).norm();
          phi_force.submit_value(surface_tension * normal * phi_curvature.get_value(q) *
                                   JxW[q],
                                 q);
        }

      buffer_dim.resize(dof_handler_dim.get_fe().n_dofs_per_cell());
      local_dof_indices.resize(dof_handler_dim.get_fe().n_dofs_per_cell());

      // integrate force
      phi_force.integrate(cell, unit_points, buffer_dim, EvaluationFlags::values);

      cell_dim->get_dof_indices(local_dof_indices);

      constraints.distribute_local_to_global(buffer_dim, local_dof_indices, force_vector);
    }

  normal_vector_field.zero_out_ghost_values();
  curvature_solution.zero_out_ghost_values();
  ls_vector.zero_out_ghost_values();
  force_vector.compress(VectorOperation::add);
}



template <int dim, typename VectorType1, typename VectorType2>
void
compute_force_vector_regularized(const MatrixFree<dim, double> &matrix_free,
                                 const unsigned int             dof_index_ls,
                                 const unsigned int             dof_index_curvature,
                                 const unsigned int             dof_index_normal,
                                 const unsigned int             quad_index,
                                 const double                   surface_tension_coefficient,
                                 const VectorType1              &ls_solution,
                                 const VectorType1              &curvature_solution,
                                 VectorType2 &                  force_rhs)
{
  (void)matrix_free;
  (void)ls_solution;
  (void)curvature_solution;

  auto level_set_as_heaviside = ls_solution;
  level_set_as_heaviside.add(1.0);
  level_set_as_heaviside *= 0.5;

  matrix_free.template cell_loop<VectorType2, VectorType1>(
    [&](const auto &matrix_free,
        auto &      force_rhs,
        const auto &level_set_as_heaviside,
        auto        macro_cells) {
      FEEvaluation<dim, -1, 0, 1, double> level_set(matrix_free,
                                                    dof_index_ls,
                                                    quad_index);

      FEEvaluation<dim, -1, 0, 1, double> curvature(matrix_free,
                                                    dof_index_curvature,
                                                    quad_index);

      FEEvaluation<dim, -1, 0, dim, double> surface_tension(matrix_free,
                                                            dof_index_normal,
                                                            quad_index);

      for (unsigned int cell = macro_cells.first; cell < macro_cells.second; ++cell)
        {
          level_set.reinit(cell);
          level_set.read_dof_values_plain(level_set_as_heaviside);
          level_set.evaluate(false, true);

          surface_tension.reinit(cell);

          curvature.reinit(cell);
          curvature.read_dof_values_plain(curvature_solution);
          curvature.evaluate(true, false);

          for (unsigned int q_index = 0; q_index < surface_tension.n_q_points; ++q_index)
            {
              surface_tension.submit_value(surface_tension_coefficient *
                                             level_set.get_gradient(q_index) *
                                             curvature.get_value(q_index),
                                           q_index);
            }
          surface_tension.integrate_scatter(true, false, force_rhs);
        }
    },
    force_rhs,
    level_set_as_heaviside,
    false);
}

#endif<|MERGE_RESOLUTION|>--- conflicted
+++ resolved
@@ -22,8 +22,6 @@
 #include <deal.II/fe/fe_nothing.h>
 #include <deal.II/fe/fe_point_evaluation.h>
 #include <deal.II/fe/fe_q_iso_q1.h>
-#include <deal.II/fe/fe_q_dg0.h>
-#include <deal.II/fe/fe_q.h>
 #include <deal.II/fe/mapping_fe_field.h>
 
 #include <deal.II/grid/grid_tools_cache.h>
@@ -265,7 +263,6 @@
         for (unsigned int j = 0; j < n_subdivisions; ++j)
           for (unsigned int i = 0; i < n_subdivisions; ++i)
             {
-              // Question: ??
               std::vector<unsigned int> mask{(n_subdivisions + 1) * (j + 0) + (i + 0),
                                              (n_subdivisions + 1) * (j + 0) + (i + 1),
                                              (n_subdivisions + 1) * (j + 1) + (i + 1),
@@ -282,7 +279,6 @@
       static Quadrature<dim>
       create_qudrature_rule(const unsigned int n_subdivisions)
       {
-<<<<<<< HEAD
          /** Example: n_subdivisions = 2
          *
          *  x,y in [0,1]x[0,1]
@@ -300,8 +296,6 @@
          *      +_____+_____+ --> x
          *      (0)   (1)  (2)
          */
-=======
->>>>>>> 745d22c5
         std::vector<Point<dim>> quadrature_points;
 
         for (unsigned int j = 0; j <= n_subdivisions; ++j)
@@ -324,18 +318,15 @@
                        std::vector<Point<dim>> &         vertices,
                        std::vector<::CellData<dim - 1>> &cells)
       {
-<<<<<<< HEAD
         // cases 0-15 
-=======
-        // cases 0-15 (see wikipedia)
->>>>>>> 745d22c5
         unsigned int c = 0;
 
         for (unsigned int i = 0, scale = 1; i < 4; ++i, scale *= 2)
           c += (ls_values[mask[i]] > 0) * scale;
 
         if (c == 0 || c == 15)
-          return; // nothing to do
+          return; // nothing to do since the level set function is constant within the
+                  // sub_cell
 
         const auto process_points = [&](const auto &lines) {
           const double w0 = std::abs(ls_values[mask[lines[0]]]);
@@ -344,11 +335,7 @@
           return points[mask[lines[0]]] * (w1 / (w0 + w1)) +
                  points[mask[lines[1]]] * (w0 / (w0 + w1));
         };
-<<<<<<< HEAD
         
-=======
-        // Question: What exactly is handed over? point
->>>>>>> 745d22c5
         const auto process_lines = [&](const auto &lines) {
           std::array<std::array<unsigned int, 2>, 4> table{
             {{{0, 3}}, {{1, 2}}, {{0, 1}}, {{3, 2}}}};
@@ -364,13 +351,10 @@
           vertices.emplace_back(p1);
         };
 
-<<<<<<< HEAD
          // Check if the isoline for level set values larger than zero is the element's
         // diagonal and level set values on both sides from the diagonal are smaller than
         // zero. In this case, the level set would be a "hat"-function which does not make
         // sense.
-=======
->>>>>>> 745d22c5
         if (c == 5 || c == 10)
           {
             // cases with two contour lines in cell
@@ -379,11 +363,7 @@
           }
 
         static const unsigned int X = -1;
-<<<<<<< HEAD
         // numbers are edges of square 
-=======
-        // What do numbers mean? -> edge of square 
->>>>>>> 745d22c5
         /*   ___3___
             |       |
             0       1
@@ -456,7 +436,6 @@
           const auto first_cell = GridTools::find_active_cell_around_point(
             cache, point_and_weight.first, cell_hint, marked_vertices, tolerance);
 
-          //Q: Why?Not used again
           cell_hint = first_cell.first;
 
           // step 2: find all neighbor cells around first_cell
@@ -464,11 +443,7 @@
             GridTools::find_all_active_cells_around_point(
               mapping, tria, point_and_weight.first, tolerance, first_cell);
 
-<<<<<<< HEAD
           // step 3: put all information together
-=======
-          // step 3: put all information together??
->>>>>>> 745d22c5
           for (const auto &cell_and_reference_coordinate : active_cells_around_point)
             info.emplace_back(
               cell_and_reference_coordinate.second,
@@ -480,7 +455,6 @@
         {}
     }
 
-  // Question: How does compression works? sort/get/..?
   // step 4: compress data structures
   std::sort(info.begin(), info.end(), [](const auto &a, const auto &b) {
     return std::get<2>(a) < std::get<2>(b);
@@ -513,10 +487,6 @@
 
 /**
  * Compute force vector for sharp-interface method (front tracking).
-<<<<<<< HEAD
-=======
- * front tracking:
->>>>>>> 745d22c5
  *   - no level-set. 
  *   - two meshs: Interface at codim-1 mesh, NSE at background mesh
  *   - normal and curvature from geometric configuration of surface mesh
@@ -605,10 +575,8 @@
 
       cell->get_dof_indices(local_dof_indices);
 
-      // Question: number of integration points?
       const unsigned int n_points = ptrs[i + 1] - ptrs[i];
 
-      // Question: + ptrs[i]???
       const ArrayView<const Point<spacedim>> unit_points(points.data() + ptrs[i],
                                                          n_points);
       const ArrayView<const Tensor<1, spacedim, double>> JxW(weights.data() + ptrs[i],
@@ -686,7 +654,6 @@
 
   for (const auto &cell : dof_handler.active_cell_iterators())
     {
-      //Question: cell->level()?
       TriaIterator<DoFCellAccessor<dim, spacedim, false>> dof_cell_dim(
         &dof_handler_dim.get_triangulation(),
         cell->level(),
@@ -707,7 +674,6 @@
         {
           double curvature = 0.0;
 
-          //Question: why 2D gradient??  
           for (unsigned c = 0; c < spacedim; ++c)
             curvature += normal_gradients[q][c][c];
 
@@ -719,13 +685,8 @@
 }
 
 
-<<<<<<< HEAD
 
 // used for mixed level set method
-=======
-// 
-//used for mixed level set method
->>>>>>> 745d22c5
 template <int dim, int spacedim>
 std::tuple<std::vector<std::pair<int, int>>,
            std::vector<unsigned int>,
@@ -817,16 +778,9 @@
 
 /**
  * Compute force vector for sharp-interface method (mixed level set).
-<<<<<<< HEAD
   *   - background mesh at which NS and level set is solved
  *    - normal and curvature from level set are used for interface
  *    - surface mesh is for codim1 Interface, to determine quadrature point, moved with velocity from NSE
-=======
- * mixed level set
- * - background mesh at which NS and level set is solved
- * - normal and curvature from level set are used for interface
- * - surface mesh is for codim1 Interface, to determine quadrature point, moved with velocity from NSE
->>>>>>> 745d22c5
  */
 template <int dim, int spacedim, typename VectorType, typename BlockVectorType>
 void
@@ -1002,15 +956,9 @@
 /**
  * Compute force vector for sharp-interface method (marching-cube algorithm).
  * sharp level set
-<<<<<<< HEAD
  *    - only one mesh for NS and level set
  *    - interface is calculated with normal and curvature from level set
  *    - Marching square/cube algorithm is used to generate interface contour in cells which are cut by interface
-=======
- * - only one mesh for NS and level set
- * - interface is calculated with normal and curvature from level set
- * - Marching square/cube algorithm is used to generate interface contour in cells which are cut by interface
->>>>>>> 745d22c5
  */
 template <int dim, typename VectorType, typename BlockVectorType>
 void
