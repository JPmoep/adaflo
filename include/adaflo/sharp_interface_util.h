// --------------------------------------------------------------------------
//
// Copyright (C) 2021 by the adaflo authors
//
// This file is part of the adaflo library.
//
// The adaflo library is free software; you can use it, redistribute it,
// and/or modify it under the terms of the GNU Lesser General Public License
// as published by the Free Software Foundation; either version 2.1 of the
// License, or (at your option) any later version.  The full text of the
// license can be found in the file LICENSE at the top level of the adaflo
// distribution.
//
// --------------------------------------------------------------------------

#ifndef __adaflo_block_sharp_inteface_util_h
#define __adaflo_block_sharp_inteface_util_h


#include <deal.II/base/mpi_remote_point_evaluation.h>

#include <deal.II/fe/fe_nothing.h>
#include <deal.II/fe/fe_point_evaluation.h>
#include <deal.II/fe/fe_q_iso_q1.h>
#include <deal.II/fe/fe_q_dg0.h>
#include <deal.II/fe/fe_q.h>
#include <deal.II/fe/mapping_fe_field.h>

#include <deal.II/grid/grid_tools_cache.h>

#include <deal.II/matrix_free/fe_evaluation.h>

#include <deal.II/numerics/vector_tools.h>
#include <deal.II/numerics/vector_tools_evaluate.h>

#include <boost/geometry.hpp>
#include <boost/geometry/geometries/point_xy.hpp>
#include <boost/geometry/geometries/polygon.hpp>

#include <adaflo/level_set_okz_advance_concentration.h>
#include <adaflo/level_set_okz_compute_curvature.h>
#include <adaflo/level_set_okz_compute_normal.h>
#include <adaflo/level_set_okz_preconditioner.h>
#include <adaflo/level_set_okz_reinitialization.h>
#include <adaflo/util.h>

#include <filesystem>

namespace dealii
{
  namespace VectorTools
  {
    template <int dim, int spacedim, typename VectorType>
    void
    update_position_vector(const double                          dt,
                           const DoFHandler<spacedim, spacedim> &background_dofhandler,
                           const Mapping<spacedim, spacedim> &   background_mapping,
                           const VectorType &                    velocity_vector,
                           const DoFHandler<dim, spacedim> &     euler_dofhandler,
                           const Mapping<dim, spacedim> &        euler_mapping,
                           VectorType &                          euler_coordinates_vector)
    {
      FEValues<dim, spacedim> fe_eval(
        euler_mapping,
        euler_dofhandler.get_fe(),
        Quadrature<dim>(
          euler_dofhandler.get_fe().base_element(0).get_unit_support_points()),
        update_quadrature_points);

      Vector<double>                       temp;
      std::vector<types::global_dof_index> temp_dof_indices;

      auto euler_coordinates_vector_temp = euler_coordinates_vector;

      velocity_vector.update_ghost_values();

      std::vector<Point<spacedim>> evaluation_points;

      for (const auto &cell : euler_dofhandler.active_cell_iterators())
        {
          fe_eval.reinit(cell);

<<<<<<< HEAD
          temp.reinit(fe_eval.dofs_per_cell);
          temp_dof_indices.resize(fe_eval.dofs_per_cell);

          cell->get_dof_indices(temp_dof_indices);
          //HÄH?
          cell->get_dof_values(euler_coordinates_vector, temp);

=======
>>>>>>> 68479460
          for (const auto q : fe_eval.quadrature_point_indices())
            evaluation_points.push_back(fe_eval.quadrature_point(q));
        }

      Utilities::MPI::RemotePointEvaluation<spacedim, spacedim> cache;

      const auto evaluation_values =
        VectorTools::evaluate_at_points<spacedim>(background_mapping,
                                                  background_dofhandler,
                                                  velocity_vector,
                                                  evaluation_points,
                                                  cache);

      unsigned int counter = 0;

      for (const auto &cell : euler_dofhandler.active_cell_iterators())
        {
          fe_eval.reinit(cell);

          temp.reinit(fe_eval.dofs_per_cell);
          temp_dof_indices.resize(fe_eval.dofs_per_cell);

          cell->get_dof_indices(temp_dof_indices);
          cell->get_dof_values(euler_coordinates_vector, temp);

          for (const auto q : fe_eval.quadrature_point_indices())
            {
              const auto velocity = evaluation_values[counter++];

              for (unsigned int comp = 0; comp < spacedim; ++comp)
                {
                  const auto i =
                    euler_dofhandler.get_fe().component_to_system_index(comp, q);
                  temp[i] = fe_eval.quadrature_point(q)[comp] + dt * velocity[comp];
                }
            }

          cell->set_dof_values(temp, euler_coordinates_vector_temp);
        }

      euler_coordinates_vector = euler_coordinates_vector_temp;
    }
  } // namespace VectorTools

  namespace GridTools
  {
    template <int dim, int spacedim>
    void
    construct_polygon(
      const Mapping<dim, spacedim> &   mapping,
      const DoFHandler<dim, spacedim> &dof_handler,
      boost::geometry::model::polygon<boost::geometry::model::d2::point_xy<double>> &poly)
    {
      typedef boost::geometry::model::d2::point_xy<double> point_type;
      typedef boost::geometry::model::polygon<
        boost::geometry::model::d2::point_xy<double>>
        polygon_type;

      std::vector<boost::geometry::model::d2::point_xy<double>> points;
      {
        FEValues<dim, spacedim> fe_eval(mapping,
                                        dof_handler.get_fe(),
                                        QGauss<dim>(dof_handler.get_fe().degree + 1),
                                        update_quadrature_points);

        for (const auto &cell : dof_handler.active_cell_iterators())
          {
            fe_eval.reinit(cell);

            for (const auto q : fe_eval.quadrature_point_indices())
              {
                const auto point = fe_eval.quadrature_point(q);
                points.emplace_back(point[0], point[1]);
              }
          }
      }

      points.push_back(points.front());

      boost::geometry::assign_points(poly, points);
    }

    template <int dim>
    double
    within(
      const boost::geometry::model::polygon<boost::geometry::model::d2::point_xy<double>>
        &               polygon,
      const Point<dim> &point)
    {
      boost::geometry::model::d2::point_xy<double> p(point[0], point[1]);
      // true if geometry1 is completely contained within geometry2, else false 
      return boost::geometry::within(p, polygon);
    }

    template <int dim>
    VectorizedArray<double>
    within(
      const boost::geometry::model::polygon<boost::geometry::model::d2::point_xy<double>>
        &                                        polygon,
      const Point<dim, VectorizedArray<double>> &points)
    {
      VectorizedArray<double> result;

      for (unsigned int v = 0; v < VectorizedArray<double>::size(); ++v)
        {
          boost::geometry::model::d2::point_xy<double> p(points[0][v], points[1][v]);
          result[v] = boost::geometry::within(p, polygon);
        }

      return result;
    }

    template <int dim, int spacedim, typename VectorType>
    void
    within(const MappingFEField<dim, spacedim> &mapping,
           const DoFHandler<dim, spacedim> &    dof_handler,
           const Mapping<spacedim> &            background_mapping,
           const DoFHandler<spacedim> &         background_dof_handler,
           VectorType &                         force_vector_sharp_interface)
    {
      typedef boost::geometry::model::d2::point_xy<double> point_type;
      typedef boost::geometry::model::polygon<
        boost::geometry::model::d2::point_xy<double>>
        polygon_type;

      polygon_type poly;

      construct_polygon(mapping, dof_handler, poly);

      {
        FEValues<spacedim> fe_eval(
          background_mapping,
          background_dof_handler.get_fe(),
          background_dof_handler.get_fe().get_unit_support_points(),
          update_quadrature_points);

        for (const auto &cell : background_dof_handler.active_cell_iterators())
          {
            fe_eval.reinit(cell);

            Vector<double> vec(fe_eval.n_quadrature_points);

            for (const auto q : fe_eval.quadrature_point_indices())
              {
                vec[q] = static_cast<double>(within(poly, fe_eval.quadrature_point(q)));
              }

            cell->set_dof_values(vec, force_vector_sharp_interface);
          }
      }
    }
  } // namespace GridTools

  namespace GridGenerator
  {
    template <int dim>
    class MarchingCubeAlgorithm
    {
    public:
      MarchingCubeAlgorithm(const Mapping<dim, dim> &      mapping,
                            const FiniteElement<dim, dim> &fe,
                            const unsigned int             n_subdivisions)
        : n_subdivisions(n_subdivisions)
        , fe_values(mapping,
                    fe,
                    create_qudrature_rule(n_subdivisions),
                    update_values | update_quadrature_points)
        , ls_values(fe_values.n_quadrature_points)
      {
        AssertDimension(dim, 2);
      }

      template <typename CellType, typename VectorType>
      void
      process_cell(const CellType &                  cell,
                   const VectorType &                ls_vector,
                   std::vector<Point<dim>> &         vertices,
                   std::vector<::CellData<dim - 1>> &cells)
      {
        fe_values.reinit(cell);
        fe_values.get_function_values(ls_vector, ls_values);

        for (unsigned int j = 0; j < n_subdivisions; ++j)
          for (unsigned int i = 0; i < n_subdivisions; ++i)
            {
              // Question: ??
              std::vector<unsigned int> mask{(n_subdivisions + 1) * (j + 0) + (i + 0),
                                             (n_subdivisions + 1) * (j + 0) + (i + 1),
                                             (n_subdivisions + 1) * (j + 1) + (i + 1),
                                             (n_subdivisions + 1) * (j + 1) + (i + 0),
                                             (n_subdivisions + 1) * (n_subdivisions + 1) +
                                               (n_subdivisions * j + i)};

              process_sub_cell(
                ls_values, fe_values.get_quadrature_points(), mask, vertices, cells);
            }
      }

    private:
      static Quadrature<dim>
      create_qudrature_rule(const unsigned int n_subdivisions)
      {
        std::vector<Point<dim>> quadrature_points;

        for (unsigned int j = 0; j <= n_subdivisions; ++j)
          for (unsigned int i = 0; i <= n_subdivisions; ++i)
            quadrature_points.emplace_back(1.0 / n_subdivisions * i,
                                           1.0 / n_subdivisions * j);

        for (unsigned int j = 0; j < n_subdivisions; ++j)
          for (unsigned int i = 0; i < n_subdivisions; ++i)
            quadrature_points.emplace_back(1.0 / n_subdivisions * (i + 0.5),
                                           1.0 / n_subdivisions * (j + 0.5));

        return {quadrature_points};
      }

      static void
      process_sub_cell(const std::vector<double> &       ls_values,
                       const std::vector<Point<dim>> &   points,
                       const std::vector<unsigned int>   mask,
                       std::vector<Point<dim>> &         vertices,
                       std::vector<::CellData<dim - 1>> &cells)
      {
        // cases 0-15 (see wikipedia)
        unsigned int c = 0;

        for (unsigned int i = 0, scale = 1; i < 4; ++i, scale *= 2)
          c += (ls_values[mask[i]] > 0) * scale;

        if (c == 0 || c == 15)
          return; // nothing to do

        const auto process_points = [&](const auto &lines) {
          const double w0 = std::abs(ls_values[mask[lines[0]]]);
          const double w1 = std::abs(ls_values[mask[lines[1]]]);

          return points[mask[lines[0]]] * (w1 / (w0 + w1)) +
                 points[mask[lines[1]]] * (w0 / (w0 + w1));
        };
        // Question: What exactly is handed over? point
        const auto process_lines = [&](const auto &lines) {
          std::array<std::array<unsigned int, 2>, 4> table{
            {{{0, 3}}, {{1, 2}}, {{0, 1}}, {{3, 2}}}};

          const auto p0 = process_points(table[lines[0]]);
          const auto p1 = process_points(table[lines[1]]);

          cells.resize(cells.size() + 1);
          cells.back().vertices[0] = vertices.size();
          cells.back().vertices[1] = vertices.size() + 1;

          vertices.emplace_back(p0);
          vertices.emplace_back(p1);
        };

        if (c == 5 || c == 10)
          {
            // cases with two contour lines in cell
            Assert(false, ExcNotImplemented());
            return;
          }

        static const unsigned int X = -1;
        // What do numbers mean? -> edge of square 
        /*   ___3___
            |       |
            0       1
            |___2___|
        */
        std::array<std::array<unsigned int, 2>, 16> table{{
          {{X, X}},
          {{0, 2}},
          {{1, 2}},
          {{0, 1}}, //  0- 3
          {{1, 3}},
          {{X, X}},
          {{2, 3}},
          {{0, 3}}, //  4- 7
          {{0, 3}},
          {{2, 3}},
          {{X, X}},
          {{1, 3}}, //  8-11
          {{0, 1}},
          {{2, 1}},
          {{0, 2}},
          {{X, X}} // 12-15
        }};

        process_lines(table[c]);
      }

      const unsigned int  n_subdivisions;
      FEValues<dim>       fe_values;
      std::vector<double> ls_values;
    };
  } // namespace GridGenerator

} // namespace dealii



template <int spacedim>
std::tuple<std::vector<std::pair<int, int>>,
           std::vector<unsigned int>,
           std::vector<Tensor<1, spacedim, double>>,
           std::vector<Point<spacedim>>>
collect_integration_points(
  const Triangulation<spacedim, spacedim> &       tria,
  const Mapping<spacedim, spacedim> &             mapping,
  const std::vector<Point<spacedim>> &            integration_points,
  const std::vector<Tensor<1, spacedim, double>> &integration_values)
{
  std::vector<std::pair<Point<spacedim>, Tensor<1, spacedim, double>>>
    locally_owned_surface_points;

  for (unsigned int i = 0; i < integration_points.size(); ++i)
    locally_owned_surface_points.emplace_back(integration_points[i],
                                              integration_values[i]);

  std::vector<
    std::tuple<Point<spacedim>, Tensor<1, spacedim, double>, std::pair<int, int>>>
    info;

  const std::vector<bool>                    marked_vertices;
  const GridTools::Cache<spacedim, spacedim> cache(tria, mapping);
  const double                               tolerance = 1e-10;
  auto                                       cell_hint = tria.begin_active();

  for (const auto &point_and_weight : locally_owned_surface_points)
    {
      try
        {
          // step 1: find cell in which specific integration point lies
          const auto first_cell = GridTools::find_active_cell_around_point(
            cache, point_and_weight.first, cell_hint, marked_vertices, tolerance);

          //Q: Why?Not used again
          cell_hint = first_cell.first;

          // step 2: find all neighbor cells around first_cell
          const auto active_cells_around_point =
            GridTools::find_all_active_cells_around_point(
              mapping, tria, point_and_weight.first, tolerance, first_cell);

          // step 3: put all information together??
          for (const auto &cell_and_reference_coordinate : active_cells_around_point)
            info.emplace_back(
              cell_and_reference_coordinate.second,
              point_and_weight.second,
              std::pair<int, int>(cell_and_reference_coordinate.first->level(),
                                  cell_and_reference_coordinate.first->index()));
        }
      catch (...)
        {}
    }

  // Question: How does compression works? sort/get/..?
  // step 4: compress data structures
  std::sort(info.begin(), info.end(), [](const auto &a, const auto &b) {
    return std::get<2>(a) < std::get<2>(b);
  });

  std::vector<std::pair<int, int>>         cells;
  std::vector<unsigned int>                ptrs;
  std::vector<Tensor<1, spacedim, double>> weights;
  std::vector<Point<spacedim>>             points;

  std::pair<int, int> dummy{-1, -1};

  for (const auto &i : info)
    {
      if (dummy != std::get<2>(i))
        {
          dummy = std::get<2>(i);
          cells.push_back(std::get<2>(i));
          ptrs.push_back(weights.size());
        }
      weights.push_back(std::get<1>(i));
      points.push_back(std::get<0>(i));
    }
  ptrs.push_back(weights.size());

  return {cells, ptrs, weights, points};
}


<<<<<<< HEAD
/* front tracking:
    - no level-set. 
    - two meshs: Interface at codim-1 mesh, NSE at background mesh
    - normal and curvature from geometric configuration of surface mesh
*/
=======

/**
 * Compute force vector for sharp-interface method (front tracking).
 */
>>>>>>> 68479460
template <int dim, int spacedim, typename VectorType>
void
compute_force_vector_sharp_interface(
  const Mapping<dim, spacedim> &   surface_mapping,
  const DoFHandler<dim, spacedim> &surface_dofhandler,
  const DoFHandler<dim, spacedim> &surface_dofhandler_dim,
  const Quadrature<dim> &          surface_quadrature,
  const Mapping<spacedim> &        mapping,
  const DoFHandler<spacedim> &     dof_handler,
  const double                     surface_tension,
  const VectorType &               normal_vector,
  const VectorType &               curvature_vector,
  VectorType &                     force_vector)
{
  std::vector<Point<spacedim>>             integration_points;
  std::vector<Tensor<1, spacedim, double>> integration_values;

  {
    FEValues<dim, spacedim> fe_eval(surface_mapping,
                                    surface_dofhandler.get_fe(),
                                    surface_quadrature,
                                    update_values | update_quadrature_points |
                                      update_JxW_values);
    FEValues<dim, spacedim> fe_eval_dim(surface_mapping,
                                        surface_dofhandler_dim.get_fe(),
                                        surface_quadrature,
                                        update_values);

    const auto &tria_surface = surface_dofhandler.get_triangulation();

    for (const auto &cell : tria_surface.active_cell_iterators())
      {
        TriaIterator<DoFCellAccessor<dim, spacedim, false>> dof_cell(&tria_surface,
                                                                     cell->level(),
                                                                     cell->index(),
                                                                     &surface_dofhandler);
        TriaIterator<DoFCellAccessor<dim, spacedim, false>> dof_cell_dim(
          &tria_surface, cell->level(), cell->index(), &surface_dofhandler_dim);

        fe_eval.reinit(dof_cell);
        fe_eval_dim.reinit(dof_cell_dim);

        std::vector<double>         curvature_values(fe_eval.dofs_per_cell);
        std::vector<Vector<double>> normal_values(fe_eval.dofs_per_cell,
                                                  Vector<double>(spacedim));

        fe_eval.get_function_values(curvature_vector, curvature_values);
        fe_eval_dim.get_function_values(normal_vector, normal_values);

        for (const auto q : fe_eval_dim.quadrature_point_indices())
          {
            Tensor<1, spacedim, double> result;
            for (unsigned int i = 0; i < spacedim; ++i)
              result[i] = -curvature_values[q] * normal_values[q][i] * fe_eval.JxW(q) *
                          surface_tension;
              // f = kappa * n * JxW * sigma
            integration_points.push_back(fe_eval.quadrature_point(q));
            integration_values.push_back(result);
          }
      }
  }

  const auto [cells, ptrs, weights, points] = collect_integration_points(
    dof_handler.get_triangulation(), mapping, integration_points, integration_values);

  AffineConstraints<double> constraints; // TODO: use the right ones

  FEPointEvaluation<spacedim, spacedim> phi_normal_force(mapping, dof_handler.get_fe());

  std::vector<double>                  buffer;
  std::vector<types::global_dof_index> local_dof_indices;

  for (unsigned int i = 0; i < cells.size(); ++i)
    {
      typename DoFHandler<spacedim>::active_cell_iterator cell(
        &dof_handler.get_triangulation(), cells[i].first, cells[i].second, &dof_handler);

      const unsigned int n_dofs_per_cell = cell->get_fe().n_dofs_per_cell();

      local_dof_indices.resize(n_dofs_per_cell);
      buffer.resize(n_dofs_per_cell);

      cell->get_dof_indices(local_dof_indices);

      // Question: number of integration points?
      const unsigned int n_points = ptrs[i + 1] - ptrs[i];

      // Question: + ptrs[i]???
      const ArrayView<const Point<spacedim>> unit_points(points.data() + ptrs[i],
                                                         n_points);
      const ArrayView<const Tensor<1, spacedim, double>> JxW(weights.data() + ptrs[i],
                                                             n_points);

      for (unsigned int q = 0; q < n_points; ++q)
        phi_normal_force.submit_value(JxW[q], q);

      // integrate values with test function and store in buffer
      phi_normal_force.integrate(cell, unit_points, buffer, EvaluationFlags::values);
      //local buffer into global force vector
      constraints.distribute_local_to_global(buffer, local_dof_indices, force_vector);
    }
}


// routine to compute normal from actual interface at surface mesh
// for front-tracking method
template <int dim, int spacedim, typename VectorType>
void
compute_normal(const Mapping<dim, spacedim> &   mapping,
               const DoFHandler<dim, spacedim> &dof_handler_dim,
               VectorType &                     normal_vector)
{
  FEValues<dim, spacedim> fe_eval_dim(mapping,
                                      dof_handler_dim.get_fe(),
                                      dof_handler_dim.get_fe().get_unit_support_points(),
                                      update_normal_vectors | update_gradients);

  Vector<double> normal_temp;

  for (const auto &cell : dof_handler_dim.active_cell_iterators())
    {
      fe_eval_dim.reinit(cell);

      normal_temp.reinit(fe_eval_dim.dofs_per_cell);
      normal_temp = 0.0;

      for (const auto q : fe_eval_dim.quadrature_point_indices())
        {
          const auto normal = fe_eval_dim.normal_vector(q);

          const unsigned int comp =
            dof_handler_dim.get_fe().system_to_component_index(q).first;

          normal_temp[q] = normal[comp];
        }

      cell->set_dof_values(normal_temp, normal_vector);
    }
}


// routine to compute curvature from actual interface at surface mesh
// for front-tracking method
template <int dim, int spacedim, typename VectorType>
void
compute_curvature(const Mapping<dim, spacedim> &   mapping,
                  const DoFHandler<dim, spacedim> &dof_handler_dim,
                  const DoFHandler<dim, spacedim> &dof_handler,
                  const Quadrature<dim>            quadrature,
                  const VectorType &               normal_vector,
                  VectorType &                     curvature_vector)
{
  FEValues<dim, spacedim> fe_eval(mapping,
                                  dof_handler.get_fe(),
                                  quadrature,
                                  update_gradients);
  FEValues<dim, spacedim> fe_eval_dim(mapping,
                                      dof_handler_dim.get_fe(),
                                      quadrature,
                                      update_gradients);

  Vector<double> curvature_temp;

  for (const auto &cell : dof_handler.active_cell_iterators())
    {
      //Question: cell->level()?
      TriaIterator<DoFCellAccessor<dim, spacedim, false>> dof_cell_dim(
        &dof_handler_dim.get_triangulation(),
        cell->level(),
        cell->index(),
        &dof_handler_dim);

      fe_eval.reinit(cell);
      fe_eval_dim.reinit(dof_cell_dim);

      curvature_temp.reinit(quadrature.size());

      std::vector<std::vector<Tensor<1, spacedim, double>>> normal_gradients(
        quadrature.size(), std::vector<Tensor<1, spacedim, double>>(spacedim));

      fe_eval_dim.get_function_gradients(normal_vector, normal_gradients);

      for (const auto q : fe_eval_dim.quadrature_point_indices())
        {
          double curvature = 0.0;

          //Question: why 2D gradient??  
          for (unsigned c = 0; c < spacedim; ++c)
            curvature += normal_gradients[q][c][c];

          curvature_temp[q] = curvature;
        }

      cell->set_dof_values(curvature_temp, curvature_vector);
    }
}


// 
//used for mixed level set method
template <int dim, int spacedim>
std::tuple<std::vector<std::pair<int, int>>,
           std::vector<unsigned int>,
           std::vector<double>,
           std::vector<Point<spacedim>>>
collect_evaluation_points(const Triangulation<dim, spacedim> &     surface_mesh,
                          const Mapping<dim, spacedim> &           surface_mapping,
                          const FiniteElement<dim, spacedim> &     surface_fe,
                          const Quadrature<dim> &                  surface_quad,
                          const Triangulation<spacedim, spacedim> &tria,
                          const Mapping<spacedim, spacedim> &      mapping)
{
  // step 1: determine quadrature points in real coordinate system and quadrature weight
  std::vector<std::pair<Point<spacedim>, double>> locally_owned_surface_points;

  FEValues<dim, spacedim> fe_eval(surface_mapping,
                                  surface_fe,
                                  surface_quad,
                                  update_quadrature_points | update_JxW_values);

  for (const auto &cell : surface_mesh.active_cell_iterators())
    {
      if (cell->is_locally_owned() == false)
        continue;

      fe_eval.reinit(cell);

      for (const auto q : fe_eval.quadrature_point_indices())
        locally_owned_surface_points.emplace_back(fe_eval.quadrature_point(q),
                                                  fe_eval.JxW(q));
    }

  // step 2 communicate (TODO)

  // step 3: convert quadrature points to a pair of cells and reference cell quadrature
  // point
  std::vector<std::tuple<Point<spacedim>, double, std::pair<int, int>>> info;

  const std::vector<bool>                    marked_vertices;
  const GridTools::Cache<spacedim, spacedim> cache(tria, mapping);
  const double                               tolerance = 1e-10;
  auto                                       cell_hint = tria.begin_active();

  for (const auto &point_and_weight : locally_owned_surface_points)
    {
      const auto cell_and_reference_coordinate = GridTools::find_active_cell_around_point(
        cache, point_and_weight.first, cell_hint, marked_vertices, tolerance);

      cell_hint = cell_and_reference_coordinate.first;

      info.emplace_back(
        cell_and_reference_coordinate.second,
        point_and_weight.second,
        std::pair<int, int>(cell_and_reference_coordinate.first->level(),
                            cell_and_reference_coordinate.first->index()));
    }

  // step 4: compress data structures
  std::sort(info.begin(), info.end(), [](const auto &a, const auto &b) {
    return std::get<2>(a) < std::get<2>(b);
  });

  std::vector<std::pair<int, int>> cells;
  std::vector<unsigned int>        ptrs;
  std::vector<double>              weights;
  std::vector<Point<spacedim>>     points;

  std::pair<int, int> dummy{-1, -1};

  for (const auto &i : info)
    {
      if (dummy != std::get<2>(i))
        {
          dummy = std::get<2>(i);
          cells.push_back(std::get<2>(i));
          ptrs.push_back(weights.size());
        }
      weights.push_back(std::get<1>(i));
      points.push_back(std::get<0>(i));
    }
  ptrs.push_back(weights.size());

  return {cells, ptrs, weights, points};
}


<<<<<<< HEAD
// mixed level set
// - background mesh at which NS and level set is solved
// - normal and curvature from level set are used for interface
// - surface mesh is for codim1 Interface, to determine quadrature point, moved with velocity from NSE
template <int dim, typename VectorType, typename BlockVectorType>
=======

/**
 * Compute force vector for sharp-interface method (mixed level set).
 */
template <int dim, int spacedim, typename VectorType, typename BlockVectorType>
>>>>>>> 68479460
void
compute_force_vector_sharp_interface(const Triangulation<dim, spacedim> &surface_mesh,
                                     const Mapping<dim, spacedim> &      surface_mapping,
                                     const Quadrature<dim> &     surface_quadrature,
                                     const Mapping<spacedim> &   mapping,
                                     const DoFHandler<spacedim> &dof_handler,
                                     const DoFHandler<spacedim> &dof_handler_dim,
                                     const double                surface_tension,
                                     const BlockVectorType &     normal_solution,
                                     const VectorType &          curvature_solution,
                                     VectorType &                force_vector)
{
  using T = double; // type of data to be communicated (only |J|xW)

  std::vector<Point<spacedim>> integration_points;
  {
    FE_Nothing<dim, spacedim> dummy;

    FEValues<dim, spacedim> fe_eval(surface_mapping,
                                    dummy,
                                    surface_quadrature,
                                    update_quadrature_points);

    for (const auto &cell : surface_mesh.active_cell_iterators())
      {
        if (cell->is_locally_owned() == false)
          continue;

        fe_eval.reinit(cell);

        for (const auto q : fe_eval.quadrature_point_indices())
          integration_points.push_back(fe_eval.quadrature_point(q));
      }
  }

  Utilities::MPI::RemotePointEvaluation<spacedim, spacedim> eval;
  eval.reinit(integration_points, dof_handler.get_triangulation(), mapping);

  std::vector<T> integration_values;
  {
    FE_Nothing<dim, spacedim> dummy;

    FEValues<dim, spacedim> fe_eval(surface_mapping,
                                    dummy,
                                    surface_quadrature,
                                    update_JxW_values);

<<<<<<< HEAD
      //Question: ?
      const unsigned int n_points = ptrs[i + 1] - ptrs[i];
=======
    for (const auto &cell : surface_mesh.active_cell_iterators())
      {
        if (cell->is_locally_owned() == false)
          continue;
>>>>>>> 68479460

        fe_eval.reinit(cell);

        for (const auto q : fe_eval.quadrature_point_indices())
          integration_values.push_back(fe_eval.JxW(q));
      }
  }

  const auto integration_function = [&](const auto &values, const auto &cell_data) {
    AffineConstraints<double> constraints; // TODO: use the right ones

    FEPointEvaluation<1, spacedim> phi_curvature(mapping, dof_handler.get_fe());

    FESystem<spacedim>                    fe_dim(dof_handler.get_fe(), spacedim);
    FEPointEvaluation<spacedim, spacedim> phi_normal(mapping, fe_dim);
    FEPointEvaluation<spacedim, spacedim> phi_force(mapping, dof_handler_dim.get_fe());

    std::vector<double>                  buffer;
    std::vector<double>                  buffer_dim;
    std::vector<types::global_dof_index> local_dof_indices;

    for (unsigned int i = 0; i < cell_data.cells.size(); ++i)
      {
        typename DoFHandler<spacedim>::active_cell_iterator cell = {
          &eval.get_triangulation(),
          cell_data.cells[i].first,
          cell_data.cells[i].second,
          &dof_handler};

        typename DoFHandler<spacedim>::active_cell_iterator cell_dim = {
          &eval.get_triangulation(),
          cell_data.cells[i].first,
          cell_data.cells[i].second,
          &dof_handler_dim};

        const ArrayView<const Point<spacedim>> unit_points(
          cell_data.reference_point_values.data() + cell_data.reference_point_ptrs[i],
          cell_data.reference_point_ptrs[i + 1] - cell_data.reference_point_ptrs[i]);

        const ArrayView<const T> JxW(values.data() + cell_data.reference_point_ptrs[i],
                                     cell_data.reference_point_ptrs[i + 1] -
                                       cell_data.reference_point_ptrs[i]);

        // gather_evaluate curvature
        {
          local_dof_indices.resize(cell->get_fe().n_dofs_per_cell());
          buffer.resize(cell->get_fe().n_dofs_per_cell());

          cell->get_dof_indices(local_dof_indices);

          constraints.get_dof_values(curvature_solution,
                                     local_dof_indices.begin(),
                                     buffer.begin(),
                                     buffer.end());

          phi_curvature.evaluate(cell,
                                 unit_points,
                                 make_array_view(buffer),
                                 EvaluationFlags::values);
        }

        // gather_evaluate normal
        {
          buffer_dim.resize(fe_dim.n_dofs_per_cell());
          for (int i = 0; i < spacedim; ++i)
            {
              constraints.get_dof_values(normal_solution.block(i),
                                         local_dof_indices.begin(),
                                         buffer.begin(),
                                         buffer.end());
              for (unsigned int c = 0; c < cell->get_fe().n_dofs_per_cell(); ++c)
                buffer_dim[fe_dim.component_to_system_index(i, c)] = buffer[c];
            }

          phi_normal.evaluate(cell,
                              unit_points,
                              make_array_view(buffer_dim),
                              EvaluationFlags::values);
        }

        // perform operation at quadrature points
        for (unsigned int q = 0; q < unit_points.size(); ++q)
          {
            Assert(phi_normal.get_value(q).norm() > 0, ExcNotImplemented());
            const auto normal = phi_normal.get_value(q) / phi_normal.get_value(q).norm();
            phi_force.submit_value(surface_tension * surface_tension * normal *
                                     phi_curvature.get_value(q) * JxW[q],
                                   q);
          }

        // integrate_scatter force
        {
<<<<<<< HEAD
          Assert(phi_normal.get_value(q).norm() > 0, ExcNotImplemented());
          const auto normal = phi_normal.get_value(q) / phi_normal.get_value(q).norm();
          // Question: surface_tenstion_coefficient??
          phi_force.submit_value(normal * phi_curvature.get_value(q) * JxW[q], q);
=======
          buffer_dim.resize(dof_handler_dim.get_fe().n_dofs_per_cell());
          local_dof_indices.resize(dof_handler_dim.get_fe().n_dofs_per_cell());

          phi_force.integrate(cell, unit_points, buffer_dim, EvaluationFlags::values);

          cell_dim->get_dof_indices(local_dof_indices);

          constraints.distribute_local_to_global(buffer_dim,
                                                 local_dof_indices,
                                                 force_vector);
>>>>>>> 68479460
        }
      }
  };

  std::vector<T> buffer;

  normal_solution.update_ghost_values();
  curvature_solution.update_ghost_values();

  eval.template process_and_evaluate<T>(integration_values, buffer, integration_function);

  normal_solution.zero_out_ghost_values();
  curvature_solution.zero_out_ghost_values();
  force_vector.compress(VectorOperation::add);
}


<<<<<<< HEAD
// sharp level set
// - only one mesh for NS and level set
// - interface is calculated with normal and curvature from level set
// - Marching square/cube algorithm is used to generate interface contour in cells which are cut by interface
=======

/**
 * Compute force vector for sharp-interface method (marching-cube algorithm).
 */
>>>>>>> 68479460
template <int dim, typename VectorType, typename BlockVectorType>
void
compute_force_vector_sharp_interface(const Quadrature<dim - 1> &surface_quad,
                                     const Mapping<dim> &       mapping,
                                     const DoFHandler<dim> &    dof_handler,
                                     const DoFHandler<dim> &    dof_handler_dim,
                                     const double               surface_tension,
                                     const BlockVectorType &    normal_vector_field,
                                     const VectorType &         curvature_solution,
                                     const VectorType &         ls_vector,
                                     VectorType &               force_vector,
                                     const FlowParameters &     params,
                                     const FiniteElement<dim> & navier_stokes_getfep,
                                     ConditionalOStream  &      pcout)
                                     
                                     
{
  const unsigned int                        n_subdivisions = 3;
  GridGenerator::MarchingCubeAlgorithm<dim> mc(mapping,
                                               dof_handler.get_fe(),
                                               n_subdivisions);

  AffineConstraints<double> constraints; // TODO: use the right ones

  FEPointEvaluation<1, dim> phi_curvature(mapping, dof_handler.get_fe());

  FESystem<dim>               fe_dim(dof_handler.get_fe(), dim);
  FEPointEvaluation<dim, dim> phi_normal(mapping, fe_dim);
  FEPointEvaluation<dim, dim> phi_force(mapping, dof_handler_dim.get_fe());
 
  std::vector<double>                  buffer;
  std::vector<double>                  buffer_dim;
  std::vector<types::global_dof_index> local_dof_indices;

<<<<<<< HEAD
  
=======
  normal_vector_field.update_ghost_values();
  curvature_solution.update_ghost_values();
  ls_vector.update_ghost_values();
>>>>>>> 68479460

  // loop over all cells
  for (const auto &cell : dof_handler.active_cell_iterators())
    {
      if (cell->is_locally_owned() == false)
        continue;

      // determine if cell is cut by the interface and if yes, determine the quadrature
      // point location and weight
      const auto [points, weights] =
        [&]() -> std::tuple<std::vector<Point<dim>>, std::vector<double>> {
        // determine points and cells of aux surface triangulation
        std::vector<Point<dim>>          surface_vertices;
        std::vector<::CellData<dim - 1>> surface_cells;

        // run square/cube marching algorithm
        mc.process_cell(cell, ls_vector, surface_vertices, surface_cells);

        if (surface_vertices.size() == 0)
          return {}; // cell is not cut by interface -> no quadrature points have the be
                     // determined

        std::vector<Point<dim>> points;
        std::vector<double>     weights;

        // create aux triangulation of subcells
        Triangulation<dim - 1, dim> surface_triangulation;
        surface_triangulation.create_triangulation(surface_vertices, surface_cells, {});

        FE_Nothing<dim - 1, dim> fe;
        FEValues<dim - 1, dim>   fe_eval(fe,
                                       surface_quad,
                                       update_quadrature_points | update_JxW_values);

        // loop over all cells ...
        for (const auto &sub_cell : surface_triangulation.active_cell_iterators())
          {
            fe_eval.reinit(sub_cell);

            // ... and collect quadrature points and weights
            for (const auto q : fe_eval.quadrature_point_indices())
              {
                points.emplace_back(
                  mapping.transform_real_to_unit_cell(cell, fe_eval.quadrature_point(q)));
                weights.emplace_back(fe_eval.JxW(q));
              }
          }
        return {points, weights};
      }();

      if (points.size() == 0)
        continue; // cell is not cut but the interface -> nothing to do

      // proceed as usual

      typename DoFHandler<dim>::active_cell_iterator cell_dim = {
        &dof_handler.get_triangulation(), cell->level(), cell->index(), &dof_handler_dim};

      local_dof_indices.resize(cell->get_fe().n_dofs_per_cell());
      buffer.resize(cell->get_fe().n_dofs_per_cell());
      buffer_dim.resize(cell->get_fe().n_dofs_per_cell() * dim);

      cell->get_dof_indices(local_dof_indices);

      const unsigned int n_points = points.size();

      const ArrayView<const Point<dim>> unit_points(points.data(), n_points);
      const ArrayView<const double>     JxW(weights.data(), n_points);

      // gather curvature
      constraints.get_dof_values(curvature_solution,
                                 local_dof_indices.begin(),
                                 buffer.begin(),
                                 buffer.end());

      // evaluate curvature
      phi_curvature.evaluate(cell,
                             unit_points,
                             make_array_view(buffer),
                             EvaluationFlags::values);

      // gather normal
      for (int i = 0; i < dim; ++i)
        {
          constraints.get_dof_values(normal_vector_field.block(i),
                                     local_dof_indices.begin(),
                                     buffer.begin(),
                                     buffer.end());
          for (unsigned int c = 0; c < cell->get_fe().n_dofs_per_cell(); ++c)
            buffer_dim[fe_dim.component_to_system_index(i, c)] = buffer[c];
        }

      // evaluate normal
      phi_normal.evaluate(cell, unit_points, buffer_dim, EvaluationFlags::values);
      
      // quadrature loop
      for (unsigned int q = 0; q < n_points; ++q)
        {
          Assert(phi_normal.get_value(q).norm() > 0, ExcNotImplemented());
          const auto normal = phi_normal.get_value(q) / phi_normal.get_value(q).norm();
<<<<<<< HEAD
          phi_force.submit_value(params.surface_tension *normal * phi_curvature.get_value(q) * JxW[q], q);
=======
          phi_force.submit_value(surface_tension * normal * phi_curvature.get_value(q) *
                                   JxW[q],
                                 q);
>>>>>>> 68479460
        }

      buffer_dim.resize(dof_handler_dim.get_fe().n_dofs_per_cell());
      local_dof_indices.resize(dof_handler_dim.get_fe().n_dofs_per_cell());

      // integrate force
      phi_force.integrate(cell, unit_points, buffer_dim, EvaluationFlags::values);

      cell_dim->get_dof_indices(local_dof_indices);

      constraints.distribute_local_to_global(buffer_dim, local_dof_indices, force_vector);
    }

  normal_vector_field.zero_out_ghost_values();
  curvature_solution.zero_out_ghost_values();
  ls_vector.zero_out_ghost_values();
  force_vector.compress(VectorOperation::add);
}



template <int dim, typename VectorType1, typename VectorType2>
void
compute_force_vector_regularized(const MatrixFree<dim, double> &matrix_free,
                                 const unsigned int             dof_index_ls,
                                 const unsigned int             dof_index_curvature,
                                 const unsigned int             dof_index_normal,
                                 const unsigned int             quad_index,
                                 const double       surface_tension_coefficient,
                                 const VectorType1 &ls_solution,
                                 const VectorType1 &curvature_solution,
                                 VectorType2 &      force_rhs)
{
  (void)matrix_free;
  (void)ls_solution;
  (void)curvature_solution;

  auto level_set_as_heaviside = ls_solution;
  level_set_as_heaviside.add(1.0);
  level_set_as_heaviside *= 0.5;

<<<<<<< HEAD
  // TODO: input global in .prm
  const double surface_tension_coefficient = 1.0;

=======
>>>>>>> 68479460
  matrix_free.template cell_loop<VectorType2, VectorType1>(
    [&](const auto &matrix_free,
        auto &      force_rhs,
        const auto &level_set_as_heaviside,
        auto        macro_cells) {
      FEEvaluation<dim, -1, 0, 1, double> level_set(matrix_free,
                                                    dof_index_ls,
                                                    quad_index);

      FEEvaluation<dim, -1, 0, 1, double> curvature(matrix_free,
                                                    dof_index_curvature,
                                                    quad_index);

      FEEvaluation<dim, -1, 0, dim, double> surface_tension(matrix_free,
                                                            dof_index_normal,
                                                            quad_index);

      for (unsigned int cell = macro_cells.first; cell < macro_cells.second; ++cell)
        {
          level_set.reinit(cell);
          level_set.read_dof_values_plain(level_set_as_heaviside);
          level_set.evaluate(false, true);

          surface_tension.reinit(cell);

          curvature.reinit(cell);
          curvature.read_dof_values_plain(curvature_solution);
          curvature.evaluate(true, false);

          for (unsigned int q_index = 0; q_index < surface_tension.n_q_points; ++q_index)
            {
              surface_tension.submit_value(surface_tension_coefficient *
                                             level_set.get_gradient(q_index) *
                                             curvature.get_value(q_index),
                                           q_index);
            }
          surface_tension.integrate_scatter(true, false, force_rhs);
        }
    },
    force_rhs,
    level_set_as_heaviside,
    false);
}

#endif<|MERGE_RESOLUTION|>--- conflicted
+++ resolved
@@ -80,16 +80,6 @@
         {
           fe_eval.reinit(cell);
 
-<<<<<<< HEAD
-          temp.reinit(fe_eval.dofs_per_cell);
-          temp_dof_indices.resize(fe_eval.dofs_per_cell);
-
-          cell->get_dof_indices(temp_dof_indices);
-          //HÄH?
-          cell->get_dof_values(euler_coordinates_vector, temp);
-
-=======
->>>>>>> 68479460
           for (const auto q : fe_eval.quadrature_point_indices())
             evaluation_points.push_back(fe_eval.quadrature_point(q));
         }
@@ -477,18 +467,14 @@
 }
 
 
-<<<<<<< HEAD
-/* front tracking:
-    - no level-set. 
-    - two meshs: Interface at codim-1 mesh, NSE at background mesh
-    - normal and curvature from geometric configuration of surface mesh
-*/
-=======
 
 /**
  * Compute force vector for sharp-interface method (front tracking).
+ * front tracking:
+ *   - no level-set. 
+ *   - two meshs: Interface at codim-1 mesh, NSE at background mesh
+ *   - normal and curvature from geometric configuration of surface mesh
  */
->>>>>>> 68479460
 template <int dim, int spacedim, typename VectorType>
 void
 compute_force_vector_sharp_interface(
@@ -775,19 +761,17 @@
 }
 
 
-<<<<<<< HEAD
-// mixed level set
-// - background mesh at which NS and level set is solved
-// - normal and curvature from level set are used for interface
-// - surface mesh is for codim1 Interface, to determine quadrature point, moved with velocity from NSE
-template <int dim, typename VectorType, typename BlockVectorType>
-=======
+
+
 
 /**
  * Compute force vector for sharp-interface method (mixed level set).
+ * mixed level set
+ * - background mesh at which NS and level set is solved
+ * - normal and curvature from level set are used for interface
+ * - surface mesh is for codim1 Interface, to determine quadrature point, moved with velocity from NSE
  */
 template <int dim, int spacedim, typename VectorType, typename BlockVectorType>
->>>>>>> 68479460
 void
 compute_force_vector_sharp_interface(const Triangulation<dim, spacedim> &surface_mesh,
                                      const Mapping<dim, spacedim> &      surface_mapping,
@@ -835,15 +819,10 @@
                                     surface_quadrature,
                                     update_JxW_values);
 
-<<<<<<< HEAD
-      //Question: ?
-      const unsigned int n_points = ptrs[i + 1] - ptrs[i];
-=======
     for (const auto &cell : surface_mesh.active_cell_iterators())
       {
         if (cell->is_locally_owned() == false)
           continue;
->>>>>>> 68479460
 
         fe_eval.reinit(cell);
 
@@ -936,12 +915,6 @@
 
         // integrate_scatter force
         {
-<<<<<<< HEAD
-          Assert(phi_normal.get_value(q).norm() > 0, ExcNotImplemented());
-          const auto normal = phi_normal.get_value(q) / phi_normal.get_value(q).norm();
-          // Question: surface_tenstion_coefficient??
-          phi_force.submit_value(normal * phi_curvature.get_value(q) * JxW[q], q);
-=======
           buffer_dim.resize(dof_handler_dim.get_fe().n_dofs_per_cell());
           local_dof_indices.resize(dof_handler_dim.get_fe().n_dofs_per_cell());
 
@@ -952,7 +925,6 @@
           constraints.distribute_local_to_global(buffer_dim,
                                                  local_dof_indices,
                                                  force_vector);
->>>>>>> 68479460
         }
       }
   };
@@ -970,17 +942,13 @@
 }
 
 
-<<<<<<< HEAD
-// sharp level set
-// - only one mesh for NS and level set
-// - interface is calculated with normal and curvature from level set
-// - Marching square/cube algorithm is used to generate interface contour in cells which are cut by interface
-=======
-
 /**
  * Compute force vector for sharp-interface method (marching-cube algorithm).
+ * sharp level set
+ * - only one mesh for NS and level set
+ * - interface is calculated with normal and curvature from level set
+ * - Marching square/cube algorithm is used to generate interface contour in cells which are cut by interface
  */
->>>>>>> 68479460
 template <int dim, typename VectorType, typename BlockVectorType>
 void
 compute_force_vector_sharp_interface(const Quadrature<dim - 1> &surface_quad,
@@ -1015,13 +983,9 @@
   std::vector<double>                  buffer_dim;
   std::vector<types::global_dof_index> local_dof_indices;
 
-<<<<<<< HEAD
-  
-=======
   normal_vector_field.update_ghost_values();
   curvature_solution.update_ghost_values();
   ls_vector.update_ghost_values();
->>>>>>> 68479460
 
   // loop over all cells
   for (const auto &cell : dof_handler.active_cell_iterators())
@@ -1122,13 +1086,9 @@
         {
           Assert(phi_normal.get_value(q).norm() > 0, ExcNotImplemented());
           const auto normal = phi_normal.get_value(q) / phi_normal.get_value(q).norm();
-<<<<<<< HEAD
-          phi_force.submit_value(params.surface_tension *normal * phi_curvature.get_value(q) * JxW[q], q);
-=======
           phi_force.submit_value(surface_tension * normal * phi_curvature.get_value(q) *
                                    JxW[q],
                                  q);
->>>>>>> 68479460
         }
 
       buffer_dim.resize(dof_handler_dim.get_fe().n_dofs_per_cell());
@@ -1170,12 +1130,6 @@
   level_set_as_heaviside.add(1.0);
   level_set_as_heaviside *= 0.5;
 
-<<<<<<< HEAD
-  // TODO: input global in .prm
-  const double surface_tension_coefficient = 1.0;
-
-=======
->>>>>>> 68479460
   matrix_free.template cell_loop<VectorType2, VectorType1>(
     [&](const auto &matrix_free,
         auto &      force_rhs,
