--- conflicted
+++ resolved
@@ -169,11 +169,7 @@
       const Point<dim> &point)
     {
       boost::geometry::model::d2::point_xy<double> p(point[0], point[1]);
-<<<<<<< HEAD
       // true if geometry1 is completely contained within geometry2, else false 
-=======
-      // true if geometry1 is completely contained within geometry2, else false
->>>>>>> c8b69892
       return boost::geometry::within(p, polygon);
     }
 
@@ -235,176 +231,6 @@
       }
     }
   } // namespace GridTools
-<<<<<<< HEAD
-
-  namespace GridGenerator
-  {
-    template <int dim>
-    class MarchingCubeAlgorithm
-    {
-    public:
-      MarchingCubeAlgorithm(const Mapping<dim, dim> &      mapping,
-                            const FiniteElement<dim, dim> &fe,
-                            const unsigned int             n_subdivisions)
-        : n_subdivisions(n_subdivisions)
-        , fe_values(mapping,
-                    fe,
-                    create_qudrature_rule(n_subdivisions),
-                    update_values | update_quadrature_points)
-        , ls_values(fe_values.n_quadrature_points)
-      {
-        AssertDimension(dim, 2);
-      }
-
-      template <typename CellType, typename VectorType>
-      void
-      process_cell(const CellType &                  cell,
-                   const VectorType &                ls_vector,
-                   std::vector<Point<dim>> &         vertices,
-                   std::vector<::CellData<dim - 1>> &cells)
-      {
-        fe_values.reinit(cell);
-        fe_values.get_function_values(ls_vector, ls_values);
-
-        for (unsigned int j = 0; j < n_subdivisions; ++j)
-          for (unsigned int i = 0; i < n_subdivisions; ++i)
-            {
-              std::vector<unsigned int> mask{(n_subdivisions + 1) * (j + 0) + (i + 0),
-                                             (n_subdivisions + 1) * (j + 0) + (i + 1),
-                                             (n_subdivisions + 1) * (j + 1) + (i + 1),
-                                             (n_subdivisions + 1) * (j + 1) + (i + 0),
-                                             (n_subdivisions + 1) * (n_subdivisions + 1) +
-                                               (n_subdivisions * j + i)};
-
-              process_sub_cell(
-                ls_values, fe_values.get_quadrature_points(), mask, vertices, cells);
-            }
-      }
-
-    private:
-      static Quadrature<dim>
-      create_qudrature_rule(const unsigned int n_subdivisions)
-      {
-         /** Example: n_subdivisions = 2
-         *
-         *  x,y in [0,1]x[0,1]
-         *
-         *      ^
-         *    y |
-         *
-         *     (6)   (7)    (8)
-         *      +_____+_____+
-         *      | (11) (12) |
-         *      |  * (4) *  |
-         *   (3)+     +     +(5)
-         *      | (9)  (10) |
-         *      |  *     *  |
-         *      +_____+_____+ --> x
-         *      (0)   (1)  (2)
-         */
-        std::vector<Point<dim>> quadrature_points;
-
-        for (unsigned int j = 0; j <= n_subdivisions; ++j)
-          for (unsigned int i = 0; i <= n_subdivisions; ++i)
-            quadrature_points.emplace_back(1.0 / n_subdivisions * i,
-                                           1.0 / n_subdivisions * j);
-
-        for (unsigned int j = 0; j < n_subdivisions; ++j)
-          for (unsigned int i = 0; i < n_subdivisions; ++i)
-            quadrature_points.emplace_back(1.0 / n_subdivisions * (i + 0.5),
-                                           1.0 / n_subdivisions * (j + 0.5));
-
-        return {quadrature_points};
-      }
-
-      static void
-      process_sub_cell(const std::vector<double> &       ls_values,
-                       const std::vector<Point<dim>> &   points,
-                       const std::vector<unsigned int>   mask,
-                       std::vector<Point<dim>> &         vertices,
-                       std::vector<::CellData<dim - 1>> &cells)
-      {
-        // cases 0-15 
-        unsigned int c = 0;
-
-        for (unsigned int i = 0, scale = 1; i < 4; ++i, scale *= 2)
-          c += (ls_values[mask[i]] > 0) * scale;
-
-        if (c == 0 || c == 15)
-          return; // nothing to do since the level set function is constant within the
-                  // sub_cell
-
-        const auto process_points = [&](const auto &lines) {
-          const double w0 = std::abs(ls_values[mask[lines[0]]]);
-          const double w1 = std::abs(ls_values[mask[lines[1]]]);
-
-          return points[mask[lines[0]]] * (w1 / (w0 + w1)) +
-                 points[mask[lines[1]]] * (w0 / (w0 + w1));
-        };
-        
-        const auto process_lines = [&](const auto &lines) {
-          std::array<std::array<unsigned int, 2>, 4> table{
-            {{{0, 3}}, {{1, 2}}, {{0, 1}}, {{3, 2}}}};
-
-          const auto p0 = process_points(table[lines[0]]);
-          const auto p1 = process_points(table[lines[1]]);
-
-          cells.resize(cells.size() + 1);
-          cells.back().vertices[0] = vertices.size();
-          cells.back().vertices[1] = vertices.size() + 1;
-
-          vertices.emplace_back(p0);
-          vertices.emplace_back(p1);
-        };
-
-         // Check if the isoline for level set values larger than zero is the element's
-        // diagonal and level set values on both sides from the diagonal are smaller than
-        // zero. In this case, the level set would be a "hat"-function which does not make
-        // sense.
-        if (c == 5 || c == 10)
-          {
-            // cases with two contour lines in cell
-            Assert(false, ExcNotImplemented());
-            return;
-          }
-
-        static const unsigned int X = -1;
-        // numbers are edges of square 
-        /*   ___3___
-            |       |
-            0       1
-            |___2___|
-        */
-        std::array<std::array<unsigned int, 2>, 16> table{{
-          {{X, X}},
-          {{0, 2}},
-          {{1, 2}},
-          {{0, 1}}, //  0- 3
-          {{1, 3}},
-          {{X, X}},
-          {{2, 3}},
-          {{0, 3}}, //  4- 7
-          {{0, 3}},
-          {{2, 3}},
-          {{X, X}},
-          {{1, 3}}, //  8-11
-          {{0, 1}},
-          {{2, 1}},
-          {{0, 2}},
-          {{X, X}} // 12-15
-        }};
-
-        process_lines(table[c]);
-      }
-
-      const unsigned int  n_subdivisions;
-      FEValues<dim>       fe_values;
-      std::vector<double> ls_values;
-    };
-  } // namespace GridGenerator
-
-=======
->>>>>>> c8b69892
 } // namespace dealii
 
 
@@ -495,11 +321,7 @@
 
 /**
  * Compute force vector for sharp-interface method (front tracking).
-<<<<<<< HEAD
- *   - no level-set. 
-=======
  *   - no level-set.
->>>>>>> c8b69892
  *   - two meshs: Interface at codim-1 mesh, NSE at background mesh
  *   - normal and curvature from geometric configuration of surface mesh
  */
@@ -558,11 +380,7 @@
             for (unsigned int i = 0; i < spacedim; ++i)
               result[i] = -curvature_values[q] * normal_values[q][i] * fe_eval.JxW(q) *
                           surface_tension;
-<<<<<<< HEAD
-              // f = kappa * n * JxW * sigma
-=======
             // f = kappa * n * JxW * sigma
->>>>>>> c8b69892
             integration_points.push_back(fe_eval.quadrature_point(q));
             integration_values.push_back(result);
           }
@@ -606,27 +424,17 @@
         phi_normal_force.submit_value(JxW[q], q);
 
       // integrate values with test function and store in buffer
-<<<<<<< HEAD
-      phi_normal_force.integrate(cell, unit_points, buffer, EvaluationFlags::values);
-      //local buffer into global force vector
-=======
       phi_normal_force.integrate(buffer, EvaluationFlags::values);
       // local buffer into global force vector
->>>>>>> c8b69892
       constraints.distribute_local_to_global(buffer, local_dof_indices, force_vector);
     }
 }
 
 
-<<<<<<< HEAD
-// routine to compute normal from actual interface at surface mesh
-// for front-tracking method
-=======
 /**
  * routine to compute normal from actual interface at surface mesh
  * for front-tracking method
  */
->>>>>>> c8b69892
 template <int dim, int spacedim, typename VectorType>
 void
 compute_normal(const Mapping<dim, spacedim> &   mapping,
@@ -662,15 +470,10 @@
 }
 
 
-<<<<<<< HEAD
-// routine to compute curvature from actual interface at surface mesh
-// for front-tracking method
-=======
 /**
  * routine to compute curvature from actual interface at surface mesh
  * for front-tracking method
  */
->>>>>>> c8b69892
 template <int dim, int spacedim, typename VectorType>
 void
 compute_curvature(const Mapping<dim, spacedim> &   mapping,
@@ -724,14 +527,9 @@
 }
 
 
-<<<<<<< HEAD
-
-// used for mixed level set method
-=======
 /**
  * used for mixed level set method
  */
->>>>>>> c8b69892
 template <int dim, int spacedim>
 std::tuple<std::vector<std::pair<int, int>>,
            std::vector<unsigned int>,
@@ -823,16 +621,10 @@
 
 /**
  * Compute force vector for sharp-interface method (mixed level set).
-<<<<<<< HEAD
-  *   - background mesh at which NS and level set is solved
- *    - normal and curvature from level set are used for interface
- *    - surface mesh is for codim1 Interface, to determine quadrature point, moved with velocity from NSE
-=======
  *   - background mesh at which NS and level set is solved
  *    - normal and curvature from level set are used for interface
  *    - surface mesh is for codim1 Interface, to determine quadrature point, moved with
  * velocity from NSE
->>>>>>> c8b69892
  */
 template <int dim, int spacedim, typename VectorType, typename BlockVectorType>
 void
@@ -1012,12 +804,8 @@
  * sharp level set
  *    - only one mesh for NS and level set
  *    - interface is calculated with normal and curvature from level set
-<<<<<<< HEAD
- *    - Marching square/cube algorithm is used to generate interface contour in cells which are cut by interface
-=======
  *    - Marching square/cube algorithm is used to generate interface contour in cells
  * which are cut by interface
->>>>>>> c8b69892
  */
 template <int dim, typename VectorType, typename BlockVectorType>
 void
@@ -1030,13 +818,8 @@
                                      const VectorType &         curvature_solution,
                                      const VectorType &         ls_vector,
                                      VectorType &               force_vector)
-<<<<<<< HEAD
-                                     
-                                     
-=======
-
-
->>>>>>> c8b69892
+
+
 {
   const unsigned int                                n_subdivisions = 3;
   GridTools::MarchingCubeAlgorithm<dim, VectorType> mc(mapping,
@@ -1048,18 +831,12 @@
   FEPointEvaluation<1, dim> phi_curvature(mapping, dof_handler.get_fe(), update_values);
 
   FESystem<dim>               fe_dim(dof_handler.get_fe(), dim);
-<<<<<<< HEAD
-  FEPointEvaluation<dim, dim> phi_normal(mapping, fe_dim);
-  FEPointEvaluation<dim, dim> phi_force(mapping, dof_handler_dim.get_fe());
- 
-=======
   FEPointEvaluation<dim, dim> phi_normal(mapping, fe_dim, update_values);
   FEPointEvaluation<dim, dim> phi_force(mapping,
                                         dof_handler_dim.get_fe(),
                                         update_values,
                                         update_values);
 
->>>>>>> c8b69892
   std::vector<double>                  buffer;
   std::vector<double>                  buffer_dim;
   std::vector<types::global_dof_index> local_dof_indices;
@@ -1161,13 +938,8 @@
         }
 
       // evaluate normal
-<<<<<<< HEAD
-      phi_normal.evaluate(cell, unit_points, buffer_dim, EvaluationFlags::values);
-      
-=======
       phi_normal.evaluate(buffer_dim, EvaluationFlags::values);
 
->>>>>>> c8b69892
       // quadrature loop
       for (unsigned int q = 0; q < n_points; ++q)
         {
