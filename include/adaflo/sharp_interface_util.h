--- conflicted
+++ resolved
@@ -318,11 +318,7 @@
                        std::vector<Point<dim>> &         vertices,
                        std::vector<::CellData<dim - 1>> &cells)
       {
-<<<<<<< HEAD
-        // cases 0-15 
-=======
         // cases 0-15
->>>>>>> d76a7ff0
         unsigned int c = 0;
 
         for (unsigned int i = 0, scale = 1; i < 4; ++i, scale *= 2)
@@ -983,14 +979,7 @@
                                      const BlockVectorType &    normal_vector_field,
                                      const VectorType &         curvature_solution,
                                      const VectorType &         ls_vector,
-<<<<<<< HEAD
-                                     VectorType &               force_vector,
-                                     ConditionalOStream  &      pcout)
-                                     
-                                     
-=======
                                      VectorType &               force_vector)
->>>>>>> d76a7ff0
 {
   const unsigned int                        n_subdivisions = 3;
   GridGenerator::MarchingCubeAlgorithm<dim> mc(mapping,
