--- conflicted
+++ resolved
@@ -47,12 +47,8 @@
 public:
   using VectorType      = LinearAlgebra::distributed::Vector<double>;
   using BlockVectorType = LinearAlgebra::distributed::BlockVector<double>;
-<<<<<<< HEAD
   ConditionalOStream    pcout;
 
-=======
-  
->>>>>>> d7c0b9b8
   static const unsigned int dof_index_ls        = 1;
   static const unsigned int dof_index_normal    = 2;
   static const unsigned int dof_index_curvature = 3;
@@ -319,10 +315,7 @@
     // transform_distance_function
     for (unsigned int i = 0; i < ls_solution.local_size(); i++)
       ls_solution.local_element(i) =
-<<<<<<< HEAD
         // -std::tanh(ls_solution.local_element(i) / (2.*0.01));
-=======
->>>>>>> d7c0b9b8
          -std::tanh(ls_solution.local_element(i) / (2. * epsilon_used));
 
     reinitialize(true);
@@ -995,31 +988,20 @@
         level_set_solver.get_curvature_vector(),
         navier_stokes_solver.user_rhs.block(0));
     else if (!use_auxiliary_surface_mesh && use_sharp_interface)
-<<<<<<< HEAD
-      compute_force_vector_sharp_interface(QGauss<dim - 1>(2 /*TODO*/),
-                                           navier_stokes_solver.mapping,
-                                           level_set_solver.get_dof_handler(),
-                                           navier_stokes_solver.get_dof_handler_u(),
-                                           level_set_solver.get_normal_vector(),
-                                           level_set_solver.get_curvature_vector(),
-                                           level_set_solver.get_level_set_vector(),
-                                           navier_stokes_solver.user_rhs.block(0),
-                                           navier_stokes_solver.get_parameters(),
-                                           navier_stokes_solver.get_fe_p(),
-                                           level_set_solver.pcout); 
     // level set
-=======
       compute_force_vector_sharp_interface(
-        QGauss<dim - 1>(2 /*TODO*/),
-        navier_stokes_solver.mapping,
-        level_set_solver.get_dof_handler(),
-        navier_stokes_solver.get_dof_handler_u(),
-        navier_stokes_solver.get_parameters().surface_tension,
-        level_set_solver.get_normal_vector(),
-        level_set_solver.get_curvature_vector(),
-        level_set_solver.get_level_set_vector(),
-        navier_stokes_solver.user_rhs.block(0));
->>>>>>> d7c0b9b8
+                                          QGauss<dim - 1>(2 /*TODO*/),
+                                          navier_stokes_solver.mapping,
+                                          level_set_solver.get_dof_handler(),
+                                          navier_stokes_solver.get_dof_handler_u(),
+                                          navier_stokes_solver.get_parameters().surface_tension,
+                                          level_set_solver.get_normal_vector(),
+                                          level_set_solver.get_curvature_vector(),
+                                          level_set_solver.get_level_set_vector(),
+                                          navier_stokes_solver.user_rhs.block(0),
+                                          navier_stokes_solver.get_parameters(),
+                                          navier_stokes_solver.get_fe_p(),
+                                          level_set_solver.pcout);
     else if (!use_auxiliary_surface_mesh && !use_sharp_interface)
       compute_force_vector_regularized(
         level_set_solver.get_matrix_free(),
