--- conflicted
+++ resolved
@@ -288,13 +288,8 @@
       epsilon_used =
         parameters.epsilon / parameters.concentration_subdivisions * epsilon_used;
 
-<<<<<<< HEAD
-      pcout << "epsilon_used: " << epsilon_used << " epsilon_input: " 
-            << parameters.epsilon << std::endl;
-=======
       pcout << "epsilon_used: " << epsilon_used
             << " epsilon_input: " << parameters.epsilon << std::endl;
->>>>>>> d76a7ff0
 
       initialize_mass_matrix_diagonal(
         matrix_free, hanging_node_constraints, dof_index_ls, quad_index, preconditioner);
